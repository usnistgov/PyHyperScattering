versioneer
astropy
fabio
h5py
nodejs
numpy
pandas
pyfai
scikit-image
scipy
pillow
xarray
tqdm
<<<<<<< HEAD
pydata_sphinx_theme
=======
# the following pin is due to a security update to numexpr: https://github.com/pydata/numexpr/issues/442
# consider removing once this is resolved
numexpr<2.8.5
>>>>>>> 5a3e8e7a
<|MERGE_RESOLUTION|>--- conflicted
+++ resolved
@@ -11,10 +11,7 @@
 pillow
 xarray
 tqdm
-<<<<<<< HEAD
 pydata_sphinx_theme
-=======
 # the following pin is due to a security update to numexpr: https://github.com/pydata/numexpr/issues/442
 # consider removing once this is resolved
-numexpr<2.8.5
->>>>>>> 5a3e8e7a
+numexpr<2.8.5