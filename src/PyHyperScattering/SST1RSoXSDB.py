from PIL import Image
import os
import pathlib
import xarray as xr
import pandas as pd
import datetime
import warnings
import json
import numpy as np
import pandas as pd
from tqdm.auto import tqdm
import scipy.ndimage
import asyncio
import time
import copy
import multiprocessing

try:
    os.environ["TILED_SITE_PROFILES"] = "/nsls2/software/etc/tiled/profiles"
    from tiled.client import from_profile,from_uri
    from httpx import HTTPStatusError
    import tiled
    import dask
    try: 
        from bluesky_tiled_plugins.queries import RawMongo, Key, FullText, Contains, Regex # 2025-present databroker queries
    except ImportError: 
        from databroker.queries import RawMongo, Key, FullText, Contains, Regex

except Exception:
    print("Imports of some libraries needed for SST-1 RSoXS failed.  If you are trying to use SST-1 RSoXS, install pyhyperscattering[bluesky].")

import copy


class SST1RSoXSDB:
    """
    Loader for bluesky run xarrays form NSLS-II SST1 RSoXS instrument


    """

    file_ext = ""
    md_loading_is_quick = True
    pix_size_1 = 0.06
    pix_size_2 = 0.06

    # List of metadata key names used historically at SST1 RSoXS
    md_lookup = {

        "sam_x": ["solid_sample_x", # Started using ~March 2025
                  "manipulator_x", # Started using ~January 2025
                 "RSoXS Sample Outboard-Inboard",
                 ],
        "sam_y": ["solid_sample_y", # Started using ~March 2025
                  "manipulator_y", # Started using ~January 2025
                  "RSoXS Sample Up-Down",
                 ],
        "sam_z": ["solid_sample_z", # Started using ~March 2025
                  "manipulator_z", # Started using ~January 2025
                  "RSoXS Sample Downstream-Upstream",
                 ],
        "sam_th": ["solid_sample_r", # Started using ~March 2025
                   "manipulator_r", # Started using ~January 2025
                   "RSoXS Sample Rotation",
                  ],
        "polarization": ["en_polarization_setpoint",
                        ],
        "energy": ["en_energy_setpoint",
                   "en_monoen_setpoint",
                  ],
        "exposure": ["RSoXS Shutter Opening Time (ms)", 
                    ],
        "time": ["time",
                     ],

    }
    

    def __init__(
        self,
        corr_mode=None,
        user_corr_fun=None,
        dark_subtract=True,
        dark_pedestal=0,
        exposure_offset=0,
        catalog=None,
        catalog_kwargs={},
        use_precise_positions=False,
        use_chunked_loading=False,
        suppress_time_dimension=True,
        double_diode_norm_scanid=None,
    ):
        """
        Args:
            corr_mode (str): origin to use for the intensity correction.  Can be 'expt','i0','expt+i0','user_func','old',or 'none'
            user_corr_func (callable): takes the header dictionary and returns the value of the correction.
            dark_pedestal (numeric): value to add to the whole image before doing dark subtraction, to avoid non-negative values.
            exposure_offset (numeric): value to add to the exposure time.
            catalog (DataBroker Catalog): overrides the internally-set-up catalog with a version you provide
            catalog_kwargs (dict): kwargs to be passed to a from_profile catalog generation script.  For example, you can ask for Dask arrays here.
            use_precise_positions (bool): if False, rounds sam_x and sam_y to 1 digit.  If True, keeps default rounding (4 digits).  Needed for spiral scans to work with readback positions.
            use_chunked_loading (bool): if True, returns Dask backed arrays for further Dask processing.  if false, behaves in conventional Numpy-backed way
            suppress_time_dimension (bool): if True, time is never a dimension that you want in your data and will be dropped (default).  if False, time will be a dimension in almost every scan.
        """

        if corr_mode == None:
            warnings.warn(
                "Correction mode was not set, not performing *any* intensity corrections.  Are you"
                " sure this is "
                + "right? Set corr_mode to 'none' to suppress this warning.",
                stacklevel=2,
            )
            self.corr_mode = "none"
        else:
            self.corr_mode = corr_mode
        if use_chunked_loading:
            catalog_kwargs["structure_clients"] = "dask"
        self.use_chunked_loading = use_chunked_loading
        if catalog is None:
            try:
                self.c = from_profile("rsoxs", **catalog_kwargs)
            except tiled.profiles.ProfileNotFound:
                print('could not directly connect to Tiled using a system profile.\n  Making network connection.\n  Enter your BNL credentials now or pass an api key like catalog_kwargs={"api_key":"..."}.')
                self.c = from_uri('https://tiled.nsls2.bnl.gov',**catalog_kwargs)['rsoxs']['raw']
        else:
            self.c = catalog
            if use_chunked_loading:
                raise SyntaxError(
                    "use_chunked_loading is incompatible with externally supplied catalog.  when"
                    ' creating the catalog, pass structure_clients = "dask" as a kwarg.'
                )
            if len(catalog_kwargs) != 0:
                raise SyntaxError(
                    "catalog_kwargs is incompatible with externally supplied catalog.  pass those"
                    " kwargs to whoever gave you the catalog you passed in."
                )
        self.dark_subtract = dark_subtract
        self.dark_pedestal = dark_pedestal
        self.exposure_offset = exposure_offset
        self.use_precise_positions = use_precise_positions
        self.suppress_time_dimension = suppress_time_dimension
<<<<<<< HEAD
        self.double_diode_norm_scanid = double_diode_norm_scanid
=======

        self.catalog_df = None
        self.catalog_df_kwargs = None

>>>>>>> 5d8b944d
        dask.config.set(num_workers=min(12,multiprocessing.cpu_count())) # this limits the number of worker threads, which should help avoid timeouts on some large data

        
    def runSearch(self, **kwargs):
        """
        Search the catalog using given commands.

        Args:
            **kwargs: passed through to the RawMongo search method of the catalog.

        Returns:
            result (obj): a catalog result object

        """
        q = RawMongo(**kwargs)
        return self.c.search(q)

    def summarize_run(self, *args, **kwargs):
        """Deprecated function for searching the bluesky catalog for a run. Replaced by searchCatalog()

        To be removed in PyHyperScattering 1.0.0+.
        """
        warnings.warn(
            (
                "summarize_run has been renamed to searchCatalog.  This will stop working in"
                " PyHyperScattering 1.0.0 and later."
            ),
            DeprecationWarning,
            stacklevel=2,
        )
        return self.searchCatalog(*args, **kwargs)

    def browseCatalog(self,force_refresh = False,**kwargs):
        """
        Browse the catalog.

        Args:
            **kwargs: passed through to searchCatalog, and bounds the set of runs fetched/displayed.

        Returns:
            result (obj): an ipyaggrid instance to browse the catalog.

        """
        from ipyaggrid import Grid
        if self.catalog_df is None or self.catalog_df_kwargs != kwargs or force_refresh:
            self.catalog_df = self.searchCatalog(**kwargs)
            self.catalog_df_kwargs = kwargs
        else:
            print(f'Not updating stored dataframe with kwargs {kwargs}')
        column_names = []
        
        pretty_names = {
            "scan_id": "Scan ID",
            "start_time": "Start Time",
            "cycle": "Cycle",
            "institution": "Institution",
            "project": "Project",
            "sample_name": "Sample Name",
            "sample_id": "Sample ID",
            "plan": "Plan Name",
            "detector": "Detector",
            "polarization": "Polarization",
            "exit_status": "Exit Status",
            "num_Images": "# Imgs/Pts",
        }
        additional_options = {
            "scan_id": {"width": 150, "sortable": True, "sort": "desc", "lockPosition": "left"},
            "institution": {"width": 125},
            "project": {"width": 125},
            "cycle": {"width": 125},
            "exit_status": {"width": 125},
            "num_Images": {"width": 125},
            "plan": {"filter":"agMultiColumnFilter","filters":['textFilter','setFilter']},
            "project": {"filter":"agMultiColumnFilter","filters":['textFilter','setFilter']},
            "sample_name":{"filter":"agMultiColumnFilter","filters":['textFilter','setFilter']},
                        }

        for field in self.catalog_df.columns:
            col_config =  {'field': field}
            if field in pretty_names:
                col_config['headerName'] = pretty_names[field]
            if field in additional_options:
                col_config.update(additional_options[field])
            column_names.append(col_config)


        grid = Grid(
            grid_data=self.catalog_df,
            grid_options={
                "columnDefs": column_names,
                "enableSorting": True,
                "enableFilter": True,
                "enableColResize": True,
                "enableRangeSelection": True,
                "rowSelection": "multiple",
#                "pagination": True,
#                "paginationPageSize": 100,
                'defaultColDef':
                {'sortable':True,
                'resizable':True,
                'floatingFilter':True,},
                'autoSizeStrategy': {'type':'fitCellContents'},

            },
            quick_filter=True,
            theme="ag-theme-bootstrap",
        )


        return grid

    def searchCatalog(
        self,
        outputType: str = "default",
        cycle: str = None,
        proposal: str = None,
        saf: str = None,
        user: str = None,
        institution: str = None,
        project: str = None,
        sample: str = None,
        sampleID: str = None,
        plan: str = None,
        scan_id: int = None,
        userOutputs: list = [],
        debugWarnings: bool = False,
        existingCatalog: pd.DataFrame = None,
        **kwargs,
    ) -> pd.DataFrame:
        """Search the Bluesky catalog for scans matching all provided keywords and return metadata as a dataframe.

        Matches are made based on the values in the top level of the 'start' dict within the metadata of each
        entry in the Bluesky Catalog (databroker.client.CatalogOfBlueskyRuns). Based on the search arguments provided,
        a pandas dataframe is returned where rows correspond to catalog entries (scans) and columns contain  metadata.
        Several presets are provided for choosing which columns are generated, along with an interface for
        user-provided search arguments and additional metadata. Fails gracefully on bad user input/ changes to
        underlying metadata scheme.

        Ex1: All of the carbon,fluorine,or oxygen scans for a single sample series in the most recent cycle:
            bsCatalogReduced4 = db_loader.searchCatalog(sample="bBP_", institution="NIST", cycle = "2022-2", plan="carbon|fluorine|oxygen")

        Ex2: Just all of the scan Ids for a particular sample:
            bsCatalogReduced4 = db_loader.searchCatalog(sample="BBP_PFP09A", outputType='scans')

        Ex3: Complex Search with custom parameters
            bsCatalogReduced3 = db_loader.searchCatalog(['angle', '-1.6', 'numeric'], outputType='all',sample="BBP_", cycle = "2022-2",
            institution="NIST",plan="carbon", userOutputs = [["Exposure Multiplier", "exptime", r'catalog.start'], ["Stop
            Time","time",r'catalog.stop']])

        Args:
            outputType (str, optional): modulates the content of output columns in the returned dataframe
                'default' returns scan_id, start time, cycle, institution, project, sample_name, sample_id, plan name, detector,
                polarization, exit_status, and num_images
                'scans' returns only the scan_ids (1-column dataframe)
                'ext_msmt' returns default columns AND bar_spot, sample_rotation, polarization (_very_ slow)
                'ext_bio' returns default columns AND uid, saf, user_name
                'all' is equivalent to 'default' and all other additive choices
            cycle (str, optional): NSLS2 beamtime cycle, regex search e.g., "2022" matches "2022-2", "2022-1"
            proposal (int, optional): NSLS2 PASS proposal ID, numeric, exact match, e.g., 310176
            saf (str, optional): Safety Approval Form (SAF) number, exact match, e.g., "309441"
            user (str, optional): User name, case-insensitive, regex search e.g., "eliot" matches "Eliot", "Eliot Gann"
            institution (str, optional): Research Institution, case-insensitive, exact match, e.g., "NIST"
            project (str, optional): Project code, case-insensitive, regex search,
                e.g., "liquid" matches "Liquids", "Liquid-RSoXS"
            sample (str, optional): Sample name, case-insensitive, regex search, e.g., "BBP_" matches "BBP_PF902A"
            sampleID (str, optional): Sample ID, case-insensitive, regex search, e.g., "BBP_" matches "BBP_PF902A"
            plan (str, optional): Measurement Plan, case-insensitive, regex search,
                e.g., "Full" matches "full_carbon_scan_nd", "full_fluorine_scan_nd"
                e.g., "carbon|oxygen|fluorine" matches carbon OR oxygen OR fluorine scans
            scan_id (int, optional): Scan ID, exact numeric match, e.g., 12345
            **kwargs: Additional search terms can be provided as keyword args and will further filter
                the catalog Valid input follows metadataLabel='searchTerm' or metadataLavel = ['searchTerm','matchType'].
                Metadata labels must match an entry in the 'start' dictionary of the catalog. Supported match types are
                combinations of 'case-insensitive', 'case-sensitive', and 'exact' OR 'numeric'. Default behavior is to
                do a case-sensitive regex match. For metadata labels that are not valid python names, create the kwarg
                dict before passing into the function (see example 3). Additional search terms will appear in the
                output data columns.
                Ex1: passing in cycle='2022' would match 'cycle'='2022-2' AND 'cycle='2022-1'
                Ex2: passing in grazing=[0,'numeric'] would match grazing==0
                Ex3: create kwargs first, then pass it into the function.
                    kwargs = {'2weird metadata label': "Bob", 'grazing': 0, 'angle':-1.6}
                    db_loader.searchCatalog(sample="BBP_PFP09A", outputType='scans', **kwargs)
            userOutputs (list of lists, optional): Additional metadata to be added to output can be specified as a list of lists. Each
                sub-list specifies a metadata field as a 3 element list of format:
                [Output column title (str), Metadata label (str), Metadata Source (raw str)],
                Valid options for the Metadata Source are any of [r'catalog.start', r'catalog.start["plan_args"], r'catalog.stop',
                r'catalog.stop["num_events"]']
                e.g., userOutputs = [["Exposure Multiplier","exptime", r'catalog.start'], ["Stop Time","time",r'catalog.stop']]
            debugWarnings (bool, optional): if True, raises a warning with debugging information whenever a key can't be found.
            existingCatalog (pd.Dataframe, optional): if provided, results with scan_id that appear in this dataframe and equal number of points will not be re-downloaded.
        Returns:
            Pandas dataframe containing the results of the search, or an empty dataframe if the search fails
        """

        # Pull in the reference to the databroker.client.CatalogOfBlueskyRuns attribute
        bsCatalog = self.c

        ### Part 1: Search the database sequentially, reducing based on matches to search terms
        # Plan the 'default' search through the keyword parameters, build list of [metadata ID, user input value, match type]
        defaultSearchDetails = [
            ["cycle", cycle, "case-insensitive"],
            ["proposal_id", proposal, "numeric"],
            ["saf_id", saf, "case-insensitive exact"],
            ["user_name", user, "case-insensitive"],
            ["institution", institution, "case-insensitive exact"],
            ["project_name", project, "case-insensitive"],
            ["sample_name", sample, "case-insensitive"],
            ["sample_id", sampleID, "case-insensitive"],
            ["plan_name", plan, "case-insensitive"],
            ["scan_id", scan_id, "numeric"],
        ]

        # Pull any user-provided search terms
        userSearchList = []
        for userLabel, value in kwargs.items():
            # Minimial check for bad user input
            if isinstance(value, str):
                userSearchList.append([userLabel, value, ""])
            elif isinstance(value, int) or isinstance(value, float):
                userSearchList.append([userLabel, value, "numeric"])
            elif isinstance(value, list) and len(value) == 2:
                userSearchList.append([userLabel, value[0], value[1]])
            else:  # bad user input
                raise ValueError(
                    "Error parsing a keyword search term, check the format.  Skipped argument:"
                    f" {value} "
                )

        # combine the lists of lists
        fullSearchList = defaultSearchDetails + userSearchList

        # df_SearchDet = pd.DataFrame(
        #     fullSearchList, columns=["Metadata field:", "User input:", "Search scheme:"]
        # )

        # Iterate through search terms sequentially, reducing the size of the catalog based on successful matches

        reducedCatalog = bsCatalog
        for searchSeries in fullSearchList:
            # Skip arguments with value None, and quits if the catalog was reduced to 0 elements
            if (searchSeries[1] is not None) and (len(reducedCatalog) > 0):
                # For numeric entries, do Key equality
                if "numeric" in str(searchSeries[2]):
                    reducedCatalog = reducedCatalog.search(
                        Key(searchSeries[0]) == float(searchSeries[1])
                    )

                else:  # Build regex search string
                    reg_prefix = ""
                    reg_postfix = ""

                    # Regex cheatsheet:
                    # (?i) is case insensitive
                    # ^_$ forces exact match to _, ^ anchors the start, $ anchors the end
                    if "case-insensitive" in str(searchSeries[2]):
                        reg_prefix += "(?i)"
                    if "exact" in searchSeries[2]:
                        reg_prefix += "^"
                        reg_postfix += "$"

                    regexString = reg_prefix + str(searchSeries[1]) + reg_postfix

                    # Search/reduce the catalog
                    reducedCatalog = reducedCatalog.search(Regex(searchSeries[0], regexString))

                # If a match fails, notify the user which search parameter yielded 0 results
                if len(reducedCatalog) == 0:
                    warnString = (
                        f"No results found when searching {str(searchSeries[0])}. "
                        + f"If this is a user-provided search parameter, check spelling/syntax."
                    )
                    warnings.warn(warnString, stacklevel=2)
                    return pd.DataFrame()

        ### Part 2: Build and return output dataframe

        if outputType == "scans":
            # Branch 2.1, if only scan IDs needed, build and return a 1-column dataframe
            scan_ids = []
            for scanEntry in tqdm(reducedCatalog.values(), desc="Building scan list"):
                scan_ids.append(scanEntry.start["scan_id"])
            return pd.DataFrame(scan_ids, columns=["Scan ID"])

        else:  # Branch 2.2, Output metadata from a variety of sources within each the catalog entry
            missesDuringLoad = False
            # Store details of output values as a list of lists
            # List elements are [Output Column Title, Bluesky Metadata Code, Metadata Source location, Applicable Output flag]
            outputValueLibrary = [
                ["scan_id", "scan_id", r"catalog.start", "default"],
                ["start_time", "time", r"catalog.start", "default"],
                ["cycle", "cycle", r"catalog.start", "default"],
                ["saf", "SAF", r"catalog.start", "ext_bio"],
                ["user_name", "user_name", r"catalog.start", "ext_bio"],
                ["institution", "institution", r"catalog.start", "default"],
                ["project", "project_name", r"catalog.start", "default"],
                ["sample_name", "sample_name", r"catalog.start", "default"],
                ["sample_id", "sample_id", r"catalog.start", "default"],
                ["bar_spot", "bar_spot", r"catalog.start", "ext_msmt"],
                ["plan", "plan_name", r"catalog.start", "default"],
                ["detector", "RSoXS_Main_DET", r"catalog.start", "default"],
                ["polarization", "en_polarization", r'catalog.baseline["data"]', "ext_msmt"],
                ["sample_rotation", "angle", r"catalog.start", "ext_msmt"],
                ["exit_status", "exit_status", r"catalog.stop", "default"],
                ["num_Images", "primary", r'catalog.stop["num_events"]', "default"],
                ["uid", "uid", r"catalog.start", "default"],
            ]

            # Subset the library based on the output flag selected
            activeOutputValues = []
            activeOutputLabels = []
            for outputEntry in outputValueLibrary:
                if (
                    (outputType == "all")
                    or (outputEntry[3] == outputType)
                    or (outputEntry[3] == "default")
                ):
                    activeOutputValues.append(outputEntry)
                    activeOutputLabels.append(outputEntry[0])

            # Add any user-provided Output labels
            userOutputList = []
            for userOutEntry in userOutputs:
                # Minimial check for bad user input
                if isinstance(userOutEntry, list) and len(userOutEntry) == 3:
                    activeOutputValues.append(userOutEntry)
                    activeOutputLabels.append(userOutEntry[0])
                else:  # bad user input
                    raise ValueError(
                        (
                            f"Error parsing user-provided output request {userOutEntry}, check the"
                            " format."
                        ),
                        stacklevel=2,
                    )

            # Add any user-provided search terms
            for userSearchEntry in userSearchList:
                activeOutputValues.append(
                    [
                        userSearchEntry[0],
                        userSearchEntry[0],
                        r"catalog.start",
                        "default",
                    ]
                )
                activeOutputLabels.append(userSearchEntry[0])

            # Build output dataframe as a list of lists
            outputList = []
            
            # Outer loop: Catalog entries
            for scanEntry in tqdm(reducedCatalog.items(), desc="Retrieving results"):
                singleScanOutput = []

                if existingCatalog is not None:
                    if scanEntry[0] in existingCatalog.uid.values:
                        # if the scan is already in the catalog, skip it
                        continue
                
                scanEntry = scanEntry[1]

                # Pull the start and stop docs once

                currentCatalogStart = scanEntry.start
                currentCatalogStop = scanEntry.stop

                currentScanID = currentCatalogStart["scan_id"]

                # Inner loop: append output values
                for outputEntry in activeOutputValues:
                    outputVariableName = outputEntry[0]
                    metaDataLabel = outputEntry[1]
                    metaDataSource = outputEntry[2]

                    try:  # Add the metadata value depending on where it is located
                        if metaDataLabel == "time":
                            singleScanOutput.append(
                                datetime.datetime.fromtimestamp(currentCatalogStart["time"])
                            )
                            # see Zen of Python # 9,8 for justification
                        elif metaDataSource == r"catalog.start":
                            singleScanOutput.append(currentCatalogStart[metaDataLabel])
                        elif metaDataSource == r'catalog.start["plan_args"]':
                            singleScanOutput.append(
                                currentCatalogStart["plan_args"][metaDataLabel]
                            )
                        elif metaDataSource == r"catalog.stop":
                            singleScanOutput.append(currentCatalogStop[metaDataLabel])
                        elif metaDataSource == r'catalog.stop["num_events"]':
                            singleScanOutput.append(
                                currentCatalogStop["num_events"][metaDataLabel]
                            )
                        elif metaDataSource == r'catalog.baseline["data"]':
                            singleScanOutput.append(
                                scanEntry.baseline["data"][metaDataLabel].__array__().mean()
                            )
                        else:
                            if debugWarnings:
                                warnings.warn(
                                    (
                                        f"Failed to locate metadata for {outputVariableName} in"
                                        f" scan {currentScanID}."
                                    ),
                                    stacklevel=2,
                                )
                            missesDuringLoad = True

                    except (KeyError, TypeError):
                        if debugWarnings:
                            warnings.warn(
                                (
                                    f"Failed to locate metadata for {outputVariableName} in scan"
                                    f" {currentScanID}."
                                ),
                                stacklevel=2,
                            )
                        missesDuringLoad = True
                        singleScanOutput.append("N/A")

                # Append to the filled output list for this entry to the list of lists
                outputList.append(singleScanOutput)

            # Convert to dataframe for export
            if missesDuringLoad:
                warnings.warn(
                    (
                        f'One or more missing field(s) during this load were replaced with "N/A". '
                        f" Re-run with debugWarnings=True to see details."
                    ),
                    stacklevel=2,
                )
            return pd.DataFrame(outputList, columns=activeOutputLabels)


    def findAppropriateDiodes(self,run_to_find,cat_diodes=None, diode_name='diode', same_cycle=True,time_cutoff_days = 3.0):
        '''
        Finds appropriate diode scans for a given run.
        "Appropriate" scans are somewhat controlled by the kwargs to this function, but in general:
            - same detector
            - same cycle
            - same edge
            - within 3 days of the run

        Args:
            run_to_find (pd.DataFrame or numeric): a dataframe with a single row of the run you are trying to find a diode for, or the scan_id
                        (if scan_id it will be loaded using searchCatalog)
            cat_diodes (pd.DataFrame): a dataframe of diode scans to search through.  If None, will search the catalog for diode scans.
            diode_name (str): the sample_name of the diode to use in search.  Default is 'diode'.
            same_cycle (bool): if True, only searches for diodes in the same cycle as the run_to_find.
            time_cutoff_days (float): the maximum time difference between the run and the diode scan to be considered "relevant".
        Returns:
            pd.DataFrame: a dataframe of relevant diode scans, ordered by distance in time from your run.  
            Will warn if the closest diode is more than 1 day away.
            To get *a* singular "best diode", just take the first row of the returned dataframe, i.e,:
                best_diode = findAppropriateDiodes(run_to_find,cat_diodes,diode_name,same_cycle,time_cutoff_days).iloc[0]



        '''
        import pandas as pd
        import warnings
        pd.options.mode.copy_on_write = True 
        time_cutoff = pd.Timedelta(3,'day')

        if not isinstance(run_to_find,pd.DataFrame):
            run_to_find = self.searchCatalog(scan_id=run_to_find)

        if cat_diodes is None:
            kwargs = {'sample':diode_name}
            if same_cycle:
                kwargs['cycle'] = run_to_find['cycle'].iloc[0]
            cat_diodes = self.searchCatalog(**kwargs)
        
        def _plan_to_edge_name(cat_diodes):
            cat_diodes['edge_name'] = cat_diodes['plan'].str.replace('nexafs','')
            cat_diodes['edge_name'] = cat_diodes['edge_name'].str.replace('rsoxs','')
            cat_diodes['edge_name'] = cat_diodes['edge_name'].str.replace('full','')
            cat_diodes['edge_name'] = cat_diodes['edge_name'].str.replace('short','')
            cat_diodes['edge_name'] = cat_diodes['edge_name'].str.replace('very','')
            cat_diodes['edge_name'] = cat_diodes['edge_name'].str.replace('scan','')
            cat_diodes['edge_name'] = cat_diodes['edge_name'].str.replace('nd','')
            cat_diodes['edge_name'] = cat_diodes['edge_name'].str.replace('_','')
            
            # expand short edge abbreviations
            try:
                from rsoxs_scans.defaults import edge_names
            except ImportError:
                edge_names = {
                            "c": "carbon",
                            "carbon": "carbon",
                            "carbonk": "carbon",
                            "ck": "carbon",
                            "n": "nitrogen",
                            "nitrogen": "nitrogen",
                            "nitrogenk": "nitrogen",
                            "nk": "nitrogen",
                            "f": "fluorine",
                            "fluorine": "fluorine",
                            "fluorinek": "fluorine",
                            "fk": "fluorine",
                            "o": "oxygen",
                            "oxygen": "oxygen",
                            "oxygenk": "oxygen",
                            "ok": "oxygen",
                            "ca": "calcium",
                            "calcium": "calcium",
                            "calciumk": "calcium",
                            "cak": "calcium",
                            'al': 'aluminium',
                            'aluminum': 'aluminium',
                        }   
            for k,v in edge_names.items():
                cat_diodes['edge_name'] = cat_diodes['edge_name'].replace(k,v) 
            return cat_diodes
        
        run_to_find = _plan_to_edge_name(run_to_find)
        cat_diodes['time_proximity'] = cat_diodes['start_time'] - run_to_find['start_time'].iloc[0]
        cat_diodes['abs_time_proximity'] = np.abs(cat_diodes['start_time'] - run_to_find['start_time'].iloc[0])
        cat_diodes['same_scan'] = cat_diodes['plan'] == run_to_find['plan'].iloc[0]
        cat_diodes['same_detector'] = cat_diodes['detector'] == run_to_find['detector'].iloc[0]
        cat_diodes['is_older'] = cat_diodes['time_proximity'] < pd.Timedelta(0)
        cat_diodes = _plan_to_edge_name(cat_diodes)
        cat_diodes['same_edge'] = cat_diodes['edge_name'] == run_to_find['edge_name'].iloc[0]
        
        relevant_diodes = cat_diodes[cat_diodes.same_edge]
        relevant_diodes = relevant_diodes[relevant_diodes.same_detector]
        relevant_diodes = relevant_diodes[relevant_diodes.abs_time_proximity < time_cutoff]
        relevant_diodes = relevant_diodes.sort_values(by='abs_time_proximity')
        
        if (relevant_diodes['abs_time_proximity'].min()) > pd.Timedelta(1,unit='day'):
            warnings.warn(f"Stale diode!  The closest relevant diode scan to the requested scan is {relevant_diodes['abs_time_proximity'].min()} from the measurement.")
        return relevant_diodes
    

    def background(f):
        def wrapped(*args, **kwargs):
            return asyncio.get_event_loop().run_in_executor(None, f, *args, **kwargs)

        return wrapped

    @background
    def do_list_append(run, scan_ids, sample_ids, plan_names, uids, npts, start_times):
        doc = run.start
        scan_ids.append(doc["scan_id"])
        sample_ids.append(doc["sample_id"])
        plan_names.append(doc["plan_name"])
        uids.append(doc["uid"])
        try:
            npts.append(run.stop["num_events"]["primary"])
        except (KeyError, TypeError):
            npts.append(0)
        start_times.append(doc["time"])

    def loadSeries(
        self,
        run_list,
        meta_dim,
        loadrun_kwargs={},
    ):
        """
        Loads a series of runs into a single xarray object, stacking along meta_dim.

        Useful for a set of samples, or a set of polarizations, etc., taken in different scans.

        Args:

            run_list (list): list of scan ids to load

            meta_dim (str): dimension to stack along.  must be a valid attribute/metadata value, such as polarization or sample_name

        Returns:
            raw: xarray.Dataset with all scans stacked

        """

        scans = []
        axes = []
        label_vals = []
        for run in run_list:
            loaded = self.loadRun(self.c[run], **loadrun_kwargs).unstack("system")
            axis = list(loaded.indexes.keys())
            try:
                axis.remove("pix_x")
                axis.remove("pix_y")
            except ValueError:
                pass
            try:
                axis.remove("qx")
                axis.remove("qy")
            except ValueError:
                pass
            axes.append(axis)
            scans.append(loaded)
            label_val = loaded.__getattr__(meta_dim)
            try:
                if len(label_val) > 1 and type(label_val) != str:
                    label_val = label_val.mean()
            except TypeError:
                pass  # assume if there is no len, then this is a single value and everything is fine
            label_vals.append(label_val)
        assert len(axes) == axes.count(
            axes[0]
        ), f"Error: not all loaded data have the same axes.  This is not supported yet.\n {axes}"
        axes[0].insert(0, meta_dim)
        new_system = axes[0]
        # print(f'New system to be stacked as: {new_system}')
        # print(f'meta_dimension = {meta_dim}')
        # print(f'labels in this dim are {label_vals}')
        return (
            xr.concat(scans, dim=meta_dim)
            .assign_coords({meta_dim: label_vals})
            .stack(system=new_system)
        )

    def loadRun(
        self,
        run,
        dims=None,
        coords={},
        return_dataset=False,
        useMonitorShutterThinning=True,
     ):
        """
        Loads a run entry from a catalog result into a raw xarray.

        Args:
            run (DataBroker result, int of a scan id, list of scan ids, list of DataBroker runs): a single run from BlueSky
            dims (list): list of dimensions you'd like in the resulting xarray.  See list of allowed dimensions in documentation.  If not set or None, tries to auto-hint the dims from the RSoXS plan_name.
            CHANGE: List of dimensions you'd like. If not set, will set all possibilities as dimensions (x, y, theta, energy, polarization)
            coords (dict): user-supplied dimensions, see syntax examples in documentation.
            return_dataset (bool,default False): return both the data and the monitors as a xr.dataset.  If false (default), just returns the data.
        Returns:
            raw (xarray): raw xarray containing your scan in PyHyper-compliant format

        """
        if isinstance(run,int):
            run = self.c[run]
        elif isinstance(run,pd.DataFrame):
            run = list(run.scan_id)
        if isinstance(run,list):
            return self.loadSeries(
                run,
                "sample_name",
                loadrun_kwargs={
                    "dims": dims,
                    "coords": coords,
                    "return_dataset": return_dataset,
                },
            )

        md = self.loadMd(run)
       

        monitors = self.loadMonitors(run)

        if dims is None:
            if ("NEXAFS" or "nexafs") in md["start"]["plan_name"]:
                raise NotImplementedError(
                    f"Scan {md['start']['scan_id']} is a {md['start']['plan_name']} NEXAFS scan. "
                    " NEXAFS loading is not yet supported."
                )  # handled case change in "NEXAFS"
            elif (
                "full" in md["start"]["plan_name"]
                or "short" in md["start"]["plan_name"]
                or "custom_rsoxs_scan" in md["start"]["plan_name"]
            ) and dims is None:
                dims = ["energy"]
            elif "spiralsearch" in md["start"]["plan_name"] and dims is None:
                dims = ["sam_x", "sam_y"]
            elif "count" in md["start"]["plan_name"] and dims is None:
                dims = ["time"]
            else:
                axes_to_include = []
                rsd_cutoff = 0.005

                # begin with a list of the things that are primary streams
                axis_list = list(run["primary"]["data"].keys())

                # next, knock out anything that has 'image', 'fullframe' in it - these aren't axes
                axis_list = [x for x in axis_list if "image" not in x]
                axis_list = [x for x in axis_list if "fullframe" not in x]
                axis_list = [x for x in axis_list if "stats" not in x]
                axis_list = [x for x in axis_list if "saturated" not in x]
                axis_list = [x for x in axis_list if "under_exposed" not in x]

                # remove new detector terms #193
                axis_list = [x for x in axis_list if "acquire_time" not in x]
                axis_list = [x for x in axis_list if "tiff_time_stamp" not in x]
                

                # remove hinted Energy and EPU60 items #161
                axis_list = [x for x in axis_list if "EPU60" not in x]
                axis_list = [x for x in axis_list if "Energy" not in x]
                
                # knock out any known names of scalar counters
                axis_list = [x for x in axis_list if "Beamstop" not in x]
                axis_list = [x for x in axis_list if "Current" not in x]

                if self.suppress_time_dimension:
                    axis_list = [x for x in axis_list if x != "time"]

                # now, clean up duplicates.
                axis_list = [x for x in axis_list if "setpoint" not in x]
                # now, figure out what's actually moving.  we use a relative standard deviation to do this.
                # arbitrary cutoff of 0.5% motion = it moved intentionally.
                for axis in axis_list:
                    std = np.std(run["primary"]["data"][axis])
                    motion = np.abs(np.max(run["primary"]["data"][axis])-np.min(run["primary"]["data"][axis]))
                    if motion == 0:
                        rsd = 0
                    else:
                        rsd = std / motion
                    # print(f'Evaluating {axis} for inclusion as a dimension with rsd {rsd}...')
                    if rsd > rsd_cutoff:
                        axes_to_include.append(axis)
                        # print(f'    --> it was included')

                # next, construct the reverse lookup table - best mapping we can make of key to pyhyper word
                # we start with the lookup table used by loadMd()
                reverse_lut = {md_key_beamline: md_key_PHS 
                               for md_key_PHS, md_key_beamline_list in self.md_lookup.items() 
                               for md_key_beamline in md_key_beamline_list}
# this creates a reverse mapping where the keys are the possible names in 'beamline language' of a parameter, and the values are the name in 'PyHyper language'.  This exploits the fact that dicts are ordered to provide rank-sorted mapping of parameters.
                # here, we broaden the table to make a value that default sources from '_setpoint' actually match on either
                # the bare value or the readback value.
                reverse_lut_adds = {}
                for k in reverse_lut.keys():
                    if "setpoint" in k:
                        reverse_lut_adds[k.replace("_setpoint", "")] = reverse_lut[k]
                        reverse_lut_adds[k.replace("_setpoint", "_readback")] = reverse_lut[k]
                reverse_lut.update(reverse_lut_adds)

                pyhyper_axes_to_use = []
                for x in axes_to_include:
                    try:
                        pyhyper_axes_to_use.append(reverse_lut[x])
                    except KeyError:
                        pyhyper_axes_to_use.append(x)
                dims = pyhyper_axes_to_use

        data = run["primary"]["data"][md["detector"] + "_image"]
        if isinstance(data,tiled.client.array.ArrayClient) or isinstance(data,tiled.client.array.DaskArrayClient):
            data = run["primary"]["data"].read()[md["detector"] + "_image"]
        # Handle extra dimensions (non-pixel and non-intended dimensions from repeat exposures) by averaging them along the dim_0 axis
        if len(data.shape) > 3:
            data = data.mean("dim_0", keepdims=True)
            
        data = data.astype(int)  # convert from uint to handle dark subtraction

        if self.dark_subtract:
            dark = run["dark"]["data"][md["detector"] + "_image"]
            if (
                isinstance(dark,tiled.client.array.ArrayClient)
                or isinstance(dark,tiled.client.array.DaskArrayClient)
            ):
                dark = run["dark"]["data"].read()[md["detector"] + "_image"]
            darkframe = np.copy(data.time)
            for n, time in enumerate(dark.time):
                darkframe[(data.time - time) > 0] = int(n)
            data = data.assign_coords(dark_id=("time", darkframe))

            def subtract_dark(img, pedestal=100, darks=None):
                return img + pedestal - darks[int(img.dark_id.values)]

            data = data.groupby("time",squeeze=False).map(subtract_dark, darks=dark, pedestal=self.dark_pedestal)

        dims_to_join = []
        dim_names_to_join = []

        for dim in dims:
            try:
                test = len(md[dim])  # this will throw a typeerror if single value
                if isinstance(md[dim], dask.array.core.Array):
                    dims_to_join.append(md[dim].compute())
                else:
                    dims_to_join.append(md[dim])
                dim_names_to_join.append(dim)
            except TypeError:
                dims_to_join.append([md[dim]] * run.start["num_points"])
                dim_names_to_join.append(dim)

        for key, val in coords.items():
            dims_to_join.append(val)
            dim_names_to_join.append(key)

        index = pd.MultiIndex.from_arrays(dims_to_join, names=dim_names_to_join)
        # handle the edge case of a partly-finished scan
        if len(index) != len(data["time"]):
            index = index[: len(data["time"])]
        mindex_coords = xr.Coordinates.from_pandas_multiindex(index, 'system')
        retxr = (
            data.sum("dim_0")
            .rename({"dim_1": "pix_y", "dim_2": "pix_x"})
            .rename({"time": "system"})
            .assign_coords(mindex_coords)
        )  # ,md['detector']+'_image':'intensity'})

        # this is needed for holoviews compatibility, hopefully does not break other features.
        retxr = retxr.assign_coords(
            {
                "pix_x": np.arange(0, len(retxr.pix_x)),
                "pix_y": np.arange(0, len(retxr.pix_y)),
            }
        )
        try:
            monitors = (
                monitors.rename({"time": "system"})
                .reset_index("system")
                .assign_coords(mindex_coords)
            )

            if "system_" in monitors.indexes.keys():
                monitors = monitors.drop("system_")

        except Exception as e:
            warnings.warn(
                (
                    "Monitor streams loaded successfully, but could not be correlated to images. "
                    " Check monitor stream for issues, probable metadata change."
                ),
                stacklevel=2,
            )
        retxr.attrs.update(md)

        exposure = retxr.attrs.get("exposure")
        
        if exposure is not None:
            retxr.attrs["exposure"] = (len(data.dim_0) * exposure)
        else:
            retxr.attrs["exposure"] = None  # or 0, or skip setting it  # patch for multi exposures
        
        # now do corrections:
        frozen_attrs = retxr.attrs
        if self.corr_mode == "i0":
            retxr = retxr / monitors["RSoXS Au Mesh Current"]
        if self.corr_mode == "double_diode_i0":
            diode_reference = self.loadMonitors(self.c[self.double_diode_norm_scanid])
            assert diode_reference.len('time') == retxr.len('system') # must be the exact same scan
            diode_reference = (
                diode_reference.rename({"time": "system"})
                .reset_index("system")
                .assign_coords(mindex_coords)
            )
            # in double-diode normalization, we correct for the mesh sensitivity by using a diode sensitivity scan to normalize the mesh current
            # this assumes the diode is clean/true/correct, and the mesh sensitivity didn't change between the runs
            retxr = retxr / monitors['RSoXS Au Mesh Current'] * (diode_reference['RSoXS Au Mesh Current'] / diode_reference['WAXS Beamstop'])

        elif self.corr_mode != "none":
            warnings.warn(
                "corrections other than none or i0 are not supported at the moment",
                stacklevel=2,
            )

        retxr.attrs.update(frozen_attrs)

        # deal with the edge case where the LAST energy of a run is repeated... this may need modification to make it correct (did the energies shift when this happened??)
        try:
            if retxr.system[-1] == retxr.system[-2]:
                retxr = retxr[:-1]
        except IndexError:
            pass

        if return_dataset:
            # retxr = (index,monitors,retxr)
            monitors.attrs.update(retxr.attrs)
            retxr = monitors.merge(retxr)

        if self.use_chunked_loading:
            # dask and multiindexes are like PEO and PPO.  They're kinda the same thing and they don't like each other.
            retxr = retxr.unstack("system")

        return retxr

    def peekAtMd(self, run):
        return self.loadMd(run)

    def loadMonitors(
        self,
        entry,
        integrate_onto_images: bool = True,
        useShutterThinning: bool = True,
        n_thinning_iters: int = 1,
        directLoadPulsedMonitors: bool = True
    ):
        """Load the monitor streams for entry.

        Creates a dataset containing all monitor streams (e.g., Mesh Current, Shutter Timing, etc.) as data variables mapped
        against time. Optionally, all streams can be indexed against the primary measurement time for the images using
        integrate_onto_images. Whether or not time integration attempts to account for shutter opening/closing is controlled
        by useShutterThinning. Warning: for exposure times < 0.5 seconds at SST (as of 9 Feb 2023), useShutterThinning=True
        may excessively cull data points.

        Parameters
        ----------
        entry : databroker.client.BlueskyRun
            Bluesky Document containing run information.
            ex: phs.load.SST1RSoXSDB.c[scanID] or databroker.client.CatalogOfBlueskyRuns[scanID]
        integrate_onto_images : bool, optional
            whether or not to map timepoints to the image measurement times (as held by the 'primary' stream), by default True
            Presently bins are averaged between measurements intervals.
        useShutterThinning : bool, optional
            Whether or not to attempt to thin (filter) the raw time streams to remove data collected during shutter opening/closing, by default False
            As of 9 Feb 2023 at NSLS2 SST1, using useShutterThinning= True for exposure times of < 0.5s is
            not recommended because the shutter data is unreliable and too many points will be removed
        n_thinning_iters : int, optional
            how many iterations of thinning to perform, by default 1
            (former default was 5 before gated monitor loading was added)
            If you receive errors in assigning image timepoints to counters, try fewer iterations
        directLoadPulsedMonitors : bool, optional
            Whether or not to load the pulsed monitors using direct reading, by default True
            This only applies if integrate_onto_images is True; otherwise you'll get very raw data.
            If False, the pulsed monitors will be loaded using a shutter-thinning and masking approach as with continuous counters

        Returns
        -------
        xr.Dataset
            xarray dataset containing all monitor streams as data variables mapped against the dimension "time"
        """

        raw_monitors = None

        # Iterate through the list of streams held by the Bluesky document 'entry', and build 
        for stream_name in list(entry.keys()):
            # Add monitor streams to the output xr.Dataset
            if "monitor" in stream_name:
                if raw_monitors is None:  # First one
                    # incantation to extract the dataset from the bluesky stream
                    raw_monitors = entry[stream_name].data.read()
                else:  # merge into the to existing output xarray
                    raw_monitors = xr.merge((raw_monitors, entry[stream_name].data.read()))

        # At this stage monitors has dimension time and all streams as data variables
        # the time dimension inherited all time values from all streams
        # the data variables (Mesh current, sample current etc.) are all sparse, with lots of nans

        # if there are no monitors, return the dataset as it is, assume it's already been treated upstream
        if raw_monitors is None:
            if isinstance(entry['primary']['data'],tiled.client.xarray.DatasetClient) or isinstance(entry['primary']['data'],tiled.client.xarray.DaskDatasetClient):
                keys_to_load = [x for x in list(entry['primary']['data'].keys()) if 'image' not in x]
                return entry['primary']['data'].read(keys_to_load)
            else:
                return entry['primary']['data']

        # For each nan value, replace with the closest value ahead of it in time
        # For remaining nans, replace with closest value behind it in time
        monitors = raw_monitors.ffill("time").bfill("time")

        # If we need to remap timepoints to match timepoints for data acquisition
        if integrate_onto_images:
            try:
                # Pull out ndarray of 'primary' timepoints (measurement timepoints)
                primary_time = entry.primary.data["time"].__array__()
                primary_time_bins = np.insert(primary_time, 0,0)

                # If we want to exclude values for when the shutter was opening or closing
                # This doesn't work for exposure times ~ < 0.5 s, because shutter stream isn't reliable
                if useShutterThinning:
                    # Create new data variable to hold shutter toggle values that are thinned
                    # Shutter Toggle stream is 1 when open (or opening) and 0 when closed (or closing)
                    monitors["RSoXS Shutter Toggle_thinned"] = monitors["RSoXS Shutter Toggle"]

                    # Perform thinning to remove edge cases where shutter may be partially open or closed
                    monitors["RSoXS Shutter Toggle_thinned"].values = scipy.ndimage.binary_erosion(
                        monitors["RSoXS Shutter Toggle"].values,
                        iterations=n_thinning_iters,
                        border_value=0,
                    )

                    # Filter monitors to only include timepoints where shutter was open (as determined by thinning)
                    # Drop any remaining missing values along the time axis
                    monitors = monitors.where(monitors["RSoXS Shutter Toggle_thinned"] > 0).dropna(
                        "time"
                    )

                #return monitors
                # Bin the indexes in 'time' based on the intervales between timepoints in 'primary_time' and evaluate their mean
                # Then rename the 'time_bin' dimension that results to 'time'
                monitors = (
                    monitors.groupby_bins("time",primary_time_bins,include_lowest=True)
                    .mean()
                    .rename({"time_bins": "time"})
                )
                '''
                # Add primary measurement time as a coordinate in monitors that is named 'time'
                # Remove the coordinate 'time_bins' from the array
                monitors = (
                    monitors.assign_coords({"time": primary_time})
                    .drop_indexes("time_bins")
                    .reset_coords("time_bins", drop=True)
                )'''

                # load direct/pulsed monitors

                for stream_name in list(entry.keys()):
                    if "monitor" in stream_name and ("Beamstop" in stream_name or "Sample" in stream_name):
                        # the pulsed monitors we know about are "SAXS Beamstop", "WAXS Beamstop", "Sample Current"
                        # if others show up here, they could be added
                        out_name = stream_name.replace("_monitor", "")
                        mon = entry[stream_name].data.read()[out_name].compute()
                        SIGNAL_THRESHOLD = 0.1
                        threshold = SIGNAL_THRESHOLD*mon.mean('time')
                        mon_filter = xr.zeros_like(mon)
                        mon_filter[mon<threshold] = 0
                        mon_filter[mon>threshold] = 1
                        mon_filter.values = scipy.ndimage.binary_erosion(mon_filter)
                        mon_filtered = mon.where(mon_filter==1)
                        mon_binned = (mon_filtered.groupby_bins("time",primary_time_bins,include_lowest=True)
                                        .mean()
                                        .rename({"time_bins":"time"})
                                        )

                        if not directLoadPulsedMonitors:
                            out_name = 'pl_' + out_name

                        monitors[out_name] = mon_binned
                monitors = monitors.assign_coords({"time": primary_time})

              
            except Exception as e:
                # raise e # for testing
                warnings.warn(
                    (
                        "Error while time-integrating monitors onto images.  Usually, this"
                        " indicates a problem with the monitors, this is a critical error if doing"
                        " normalization otherwise fine to ignore."
                    ),
                    stacklevel=2,
                )
        return monitors

    def loadMd(self, run):
        """
        return a dict of metadata entries from the databroker run xarray


        """
        md = {}

        # items coming from the start document
        start = run.start

        meas_time = datetime.datetime.fromtimestamp(run.start["time"])
        md["meas_time"] = meas_time
        md["sample_name"] = start["sample_name"]
        if start["RSoXS_Config"] == "SAXS":
            md["rsoxs_config"] = "saxs"
            # discrepency between what is in .json and actual
            if (meas_time > datetime.datetime(2020, 12, 1)) and (
                meas_time < datetime.datetime(2021, 1, 15)
            ):
                md["beamcenter_x"] = 489.86
                md["beamcenter_y"] = 490.75
                md["sdd"] = 521.8
            elif (meas_time > datetime.datetime(2020, 11, 16)) and (
                meas_time < datetime.datetime(2020, 12, 1)
            ):
                md["beamcenter_x"] = 371.52
                md["beamcenter_y"] = 491.17
                md["sdd"] = 512.12
            elif (meas_time > datetime.datetime(2022, 5, 1)) and (
                meas_time < datetime.datetime(2022, 7, 7)
            ):
                # these params determined by Camille from Igor
                md["beamcenter_x"] = 498  # not the best estimate; I didn't have great data
                md["beamcenter_y"] = 498
                md["sdd"] = 512.12  # GUESS; SOMEONE SHOULD CONFIRM WITH A BCP MAYBE??
            else:
                md["beamcenter_x"] = run.start["RSoXS_SAXS_BCX"]
                md["beamcenter_y"] = run.start["RSoXS_SAXS_BCY"]
                md["sdd"] = run.start["RSoXS_SAXS_SDD"]

        elif "WAXS" in start["RSoXS_Config"]:
            md["rsoxs_config"] = "waxs"
            if (meas_time > datetime.datetime(2020, 11, 16)) and (
                meas_time < datetime.datetime(2021, 1, 15)
            ):
                md["beamcenter_x"] = 400.46
                md["beamcenter_y"] = 530.99
                md["sdd"] = 38.745
            elif (meas_time > datetime.datetime(2022, 5, 1)) and (
                meas_time < datetime.datetime(2022, 7, 7)
            ):
                # these params determined by Camille from Igor
                md["beamcenter_x"] = 397.91
                md["beamcenter_y"] = 549.76
                md["sdd"] = 34.5  # GUESS; SOMEONE SHOULD CONFIRM WITH A BCP MAYBE??
            else:
                md["beamcenter_x"] = run.start["RSoXS_WAXS_BCX"]  # 399 #
                md["beamcenter_y"] = run.start["RSoXS_WAXS_BCY"]  # 526
                md["sdd"] = run.start["RSoXS_WAXS_SDD"]

        else:
            md["rsoxs_config"] = "unknown"
            warnings.warn(
                (
                    f'RSoXS_Config is neither SAXS or WAXS. Looks to be {start["RSoXS_Config"]}. '
                    " Might want to check that out."
                ),
                stacklevel=2,
            )


        if md["rsoxs_config"] == "saxs":
            md["detector"] = "Small Angle CCD Detector"
        elif md["rsoxs_config"] == "waxs":
            md["detector"] = "Wide Angle CCD Detector"
        else:
            warnings.warn(f"Cannot auto-hint detector type without RSoXS config.", stacklevel=2)

        # items coming from baseline
        baseline = run["baseline"]["data"]

        # items coming from primary
        try:
            primary = run["primary"]["data"]
        except (KeyError, HTTPStatusError):
            raise Exception(
                "No primary stream --> probably you caught run before image was written.  Try again."
            )

        md_lookup = copy.deepcopy(self.md_lookup)
        # Add additional metadata not included in lookup dictionary
        md_key_names_beamline = []
        
        for key in md_lookup.keys(): # Make a single list with all historical keys, in the order to check for them.
            md_key_names_beamline = md_key_names_beamline + md_lookup[key] 
        
        for key in primary.keys():
            if key not in md_key_names_beamline:
                if "_image" not in key:
                    md_lookup[key] = [key]
                    
        # Find metadata from Tiled primary and store in PyHyperScattering metadata dictionary
        for key_name_PHS, key_names_beamline in md_lookup.items(): # first iterate over PyHyper 'words' and ordered lists to check
            for key_name_beamline in key_names_beamline: # next, go through that list in order
                if (key_name_PHS in md
                    and md[key_name_PHS] is not None): 
                    break # If the pyhyper key is already filled in, no need to try other beamline keys, so stop processing this PyHyper key.
                try: 
                    md[key_name_PHS] = primary[key_name_beamline].read() # first try finding metadata in primary stream
                except (KeyError, HTTPStatusError):
                    try:
                        baseline_value = baseline[key_name_beamline] # Next, try finding metadata in baseline
                        
                        if isinstance(baseline_value, (tiled.client.array.ArrayClient, tiled.client.array.DaskArrayClient)): 
                            baseline_value = baseline_value.read() # For tiled_client.array data types, need to use .read() to get the values
                        
                        md[key_name_PHS] = baseline_value.mean().round(4) # Rounded for stacking purposes, to avoid slightly different values when not meaningful
                        
                        if baseline_value.var() > 1e-4*abs(baseline_value.mean()):                             
                            warnings.warn(f"{key_name_PHS} changed during scan: {baseline_value}.",stacklevel=2)
                    except (KeyError, HTTPStatusError): 
                        md[key_name_PHS] = None
            if md[key_name_PHS] is None:
                warnings.warn(f"Could not find any of {key_names_beamline} in either baseline or primary. Setting {key_name_PHS} to None.",stacklevel=2)
                        
        md["epoch"] = md["meas_time"].timestamp() # Epoch = the time the entire run started, used for multi-scan stacking

        # looking at exposure tests in the stream and issuing warnings
        if "Wide Angle CCD Detector_under_exposed" in md:
            if np.any(md["Wide Angle CCD Detector_under_exposed"]):
                message = "\nWide Angle CCD Detector is reported as underexposed\n"
                message += "at one or more energies per definitions here:\n"
                message += "https://github.com/NSLS-II-SST/rsoxs/blob/10c2c41b695c1db552f62decdde571472b71d981/rsoxs/Base/detectors.py#L110-L119\n"
                if np.all(md["Wide Angle CCD Detector_under_exposed"]):
                    message += "Wide Angle CCD Detector is reported as underexposed at all energies."
                else:
                    idx = np.where(md["Wide Angle CCD Detector_under_exposed"])
                    try:
                        warning_e = md["energy"][idx]
                        message += f"Affected energies include: \n{warning_e}"
                    except Exception:
                        message += f"Affected frames were {idx}."
                warnings.warn(message, stacklevel=2)
        else:
            warnings.warn(
                "'Wide Angle CCD Detector_under_exposed' not found in stream."
            )
        if "Wide Angle CCD Detector_saturated" in md:
            if np.any(md["Wide Angle CCD Detector_saturated"]):
                message = "\nWide Angle CCD Detector is reported as saturated\n"
                message += "at one or more energies per definitions here:\n"
                message += "https://github.com/NSLS-II-SST/rsoxs/blob/10c2c41b695c1db552f62decdde571472b71d981/rsoxs/Base/detectors.py#L110-L119\n"
                if np.all(md["Wide Angle CCD Detector_saturated"]):
                    message += "\tWide Angle CCD Detector is reported as saturated at all energies."
                else:
                    idx = np.where(md["Wide Angle CCD Detector_saturated"])
                    try:
                        warning_e = md["energy"][idx]
                        message += f"Affected energies include: \n{warning_e}"
                    except Exception:
                        message += f"Affected frames were {idx}."
                warnings.warn(message, stacklevel=2)
        else:
            warnings.warn(
                "'Wide Angle CCD Detector_saturated' not found in stream."
            )

        try:
            md["wavelength"] = 1.239842e-6 / md["energy"]
        except TypeError:
            md["wavelength"] = None
            
        md["sampleid"] = start["scan_id"]

        md["dist"] = md["sdd"] / 1000

        md["pixel1"] = self.pix_size_1 / 1000
        md["pixel2"] = self.pix_size_2 / 1000

        if not self.use_precise_positions:
            md["sam_x"] = md["sam_x"].round(1)
            md["sam_y"] = md["sam_y"].round(1)

        md["poni1"] = md["beamcenter_y"] * md["pixel1"]
        md["poni2"] = md["beamcenter_x"] * md["pixel2"]

        md["rot1"] = 0
        md["rot2"] = 0
        md["rot3"] = 0

        md.update(run.metadata)
        return md<|MERGE_RESOLUTION|>--- conflicted
+++ resolved
@@ -139,14 +139,11 @@
         self.exposure_offset = exposure_offset
         self.use_precise_positions = use_precise_positions
         self.suppress_time_dimension = suppress_time_dimension
-<<<<<<< HEAD
         self.double_diode_norm_scanid = double_diode_norm_scanid
-=======
 
         self.catalog_df = None
         self.catalog_df_kwargs = None
 
->>>>>>> 5d8b944d
         dask.config.set(num_workers=min(12,multiprocessing.cpu_count())) # this limits the number of worker threads, which should help avoid timeouts on some large data
 
         
