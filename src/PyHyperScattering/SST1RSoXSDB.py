from PIL import Image
import os
import pathlib
import xarray as xr
import pandas as pd
import datetime
import warnings
import json
import numpy as np
import pandas as pd
from tqdm.auto import tqdm
import scipy.ndimage
import asyncio
import time
import copy

try:
    os.environ["TILED_SITE_PROFILES"] = "/nsls2/software/etc/tiled/profiles"
    from tiled.client import from_profile,from_uri
    from httpx import HTTPStatusError
    import tiled
    import dask
    try: from bluesky_tiled_plugins.queries import RawMongo, Key, FullText, Contains, Regex ## Intended to handle database navigation for 2025 onwards
    except ImportError: from databroker.queries import RawMongo, Key, FullText, Contains, Regex
except Exception:
    print(
        "Imports failed.  Are you running on a machine with proper libraries for tiled, etc.?"
    )

import copy


class SST1RSoXSDB:
    """
    Loader for bluesky run xarrays form NSLS-II SST1 RSoXS instrument


    """

    file_ext = ""
    md_loading_is_quick = True
    pix_size_1 = 0.06
    pix_size_2 = 0.06

    ## List of metadata key names used historically at SST1 RSoXS
    md_lookup = {
        "sam_x": ["solid_sample_x",
                  "manipulator_x", ## Started using ~January 2025
                 "RSoXS Sample Outboard-Inboard",
                 ],
        "sam_y": ["solid_sample_y",
                  "manipulator_y", ## Started using ~January 2025
                  "RSoXS Sample Up-Down",
                 ],
        "sam_z": ["solid_sample_z",
                  "manipulator_z", ## Started using ~January 2025
                  "RSoXS Sample Downstream-Upstream",
                 ],
        "sam_th": ["solid_sample_r",
                   "manipulator_r", ## Started using ~January 2025
                   "RSoXS Sample Rotation",
                  ],
        "polarization": ["en_polarization_setpoint",
                        ],
        "energy": ["en_energy_setpoint",
                   "en_monoen_setpoint",
                  ],
        "exposure": ["RSoXS Shutter Opening Time (ms)", 
                    ],
        "time": ["time",
                     ],
    }
    

    def __init__(
        self,
        corr_mode=None,
        user_corr_fun=None,
        dark_subtract=True,
        dark_pedestal=0,
        exposure_offset=0,
        catalog=None,
        catalog_kwargs={},
        use_precise_positions=False,
        use_chunked_loading=False,
        suppress_time_dimension=True,
    ):
        """
        Args:
            corr_mode (str): origin to use for the intensity correction.  Can be 'expt','i0','expt+i0','user_func','old',or 'none'
            user_corr_func (callable): takes the header dictionary and returns the value of the correction.
            dark_pedestal (numeric): value to add to the whole image before doing dark subtraction, to avoid non-negative values.
            exposure_offset (numeric): value to add to the exposure time.
            catalog (DataBroker Catalog): overrides the internally-set-up catalog with a version you provide
            catalog_kwargs (dict): kwargs to be passed to a from_profile catalog generation script.  For example, you can ask for Dask arrays here.
            use_precise_positions (bool): if False, rounds sam_x and sam_y to 1 digit.  If True, keeps default rounding (4 digits).  Needed for spiral scans to work with readback positions.
            use_chunked_loading (bool): if True, returns Dask backed arrays for further Dask processing.  if false, behaves in conventional Numpy-backed way
            suppress_time_dimension (bool): if True, time is never a dimension that you want in your data and will be dropped (default).  if False, time will be a dimension in almost every scan.
        """

        if corr_mode == None:
            warnings.warn(
                "Correction mode was not set, not performing *any* intensity corrections.  Are you"
                " sure this is "
                + "right? Set corr_mode to 'none' to suppress this warning.",
                stacklevel=2,
            )
            self.corr_mode = "none"
        else:
            self.corr_mode = corr_mode
        if use_chunked_loading:
            catalog_kwargs["structure_clients"] = "dask"
        self.use_chunked_loading = use_chunked_loading
        if catalog is None:
            try:
                self.c = from_profile("rsoxs", **catalog_kwargs)
            except tiled.profiles.ProfileNotFound:
                print('could not directly connect to Tiled using a system profile.\n  Making network connection.\n  Enter your BNL credentials now or pass an api key like catalog_kwargs={"api_key":"..."}.')
                self.c = from_uri('https://tiled.nsls2.bnl.gov',**catalog_kwargs)['rsoxs']['raw']
        else:
            self.c = catalog
            if use_chunked_loading:
                raise SyntaxError(
                    "use_chunked_loading is incompatible with externally supplied catalog.  when"
                    ' creating the catalog, pass structure_clients = "dask" as a kwarg.'
                )
            if len(catalog_kwargs) != 0:
                raise SyntaxError(
                    "catalog_kwargs is incompatible with externally supplied catalog.  pass those"
                    " kwargs to whoever gave you the catalog you passed in."
                )
        self.dark_subtract = dark_subtract
        self.dark_pedestal = dark_pedestal
        self.exposure_offset = exposure_offset
        self.use_precise_positions = use_precise_positions
        self.suppress_time_dimension = suppress_time_dimension

    # def loadFileSeries(self,basepath):
    #     try:
    #         flist = list(basepath.glob('*primary*.tiff'))
    #     except AttributeError:
    #         basepath = pathlib.Path(basepath)
    #         flist = list(basepath.glob('*primary*.tiff'))
    #     print(f'Found {str(len(flist))} files.')
    #
    #     out = xr.DataArray()
    #     for file in flist:
    #         single_img = self.loadSingleImage(file)
    #         out = xr.concat(out,single_img)
    #
    #     return out

    def runSearch(self, **kwargs):
        """
        Search the catalog using given commands.

        Args:
            **kwargs: passed through to the RawMongo search method of the catalog.

        Returns:
            result (obj): a catalog result object

        """
        q = RawMongo(**kwargs)
        return self.c.search(q)

    def summarize_run(self, *args, **kwargs):
        """Deprecated function for searching the bluesky catalog for a run. Replaced by searchCatalog()

        To be removed in PyHyperScattering 1.0.0+.
        """
        warnings.warn(
            (
                "summarize_run has been renamed to searchCatalog.  This will stop working in"
                " PyHyperScattering 1.0.0 and later."
            ),
            DeprecationWarning,
            stacklevel=2,
        )
        return self.searchCatalog(*args, **kwargs)

    def searchCatalog(
        self,
        outputType: str = "default",
        cycle: str = None,
        proposal: str = None,
        saf: str = None,
        user: str = None,
        institution: str = None,
        project: str = None,
        sample: str = None,
        sampleID: str = None,
        plan: str = None,
        userOutputs: list = [],
        debugWarnings: bool = False,
        **kwargs,
    ) -> pd.DataFrame:
        """Search the Bluesky catalog for scans matching all provided keywords and return metadata as a dataframe.

        Matches are made based on the values in the top level of the 'start' dict within the metadata of each
        entry in the Bluesky Catalog (databroker.client.CatalogOfBlueskyRuns). Based on the search arguments provided,
        a pandas dataframe is returned where rows correspond to catalog entries (scans) and columns contain  metadata.
        Several presets are provided for choosing which columns are generated, along with an interface for
        user-provided search arguments and additional metadata. Fails gracefully on bad user input/ changes to
        underlying metadata scheme.

        Ex1: All of the carbon,fluorine,or oxygen scans for a single sample series in the most recent cycle:
            bsCatalogReduced4 = db_loader.searchCatalog(sample="bBP_", institution="NIST", cycle = "2022-2", plan="carbon|fluorine|oxygen")

        Ex2: Just all of the scan Ids for a particular sample:
            bsCatalogReduced4 = db_loader.searchCatalog(sample="BBP_PFP09A", outputType='scans')

        Ex3: Complex Search with custom parameters
            bsCatalogReduced3 = db_loader.searchCatalog(['angle', '-1.6', 'numeric'], outputType='all',sample="BBP_", cycle = "2022-2",
            institution="NIST",plan="carbon", userOutputs = [["Exposure Multiplier", "exptime", r'catalog.start'], ["Stop
            Time","time",r'catalog.stop']])

        Args:
            outputType (str, optional): modulates the content of output columns in the returned dataframe
                'default' returns scan_id, start time, cycle, institution, project, sample_name, sample_id, plan name, detector,
                polarization, exit_status, and num_images
                'scans' returns only the scan_ids (1-column dataframe)
                'ext_msmt' returns default columns AND bar_spot, sample_rotation
                'ext_bio' returns default columns AND uid, saf, user_name
                'all' is equivalent to 'default' and all other additive choices
            cycle (str, optional): NSLS2 beamtime cycle, regex search e.g., "2022" matches "2022-2", "2022-1"
            proposal (str, optional): NSLS2 PASS proposal ID, case-insensitive, exact match, e.g., "GU-310176"
            saf (str, optional): Safety Approval Form (SAF) number, exact match, e.g., "309441"
            user (str, optional): User name, case-insensitive, regex search e.g., "eliot" matches "Eliot", "Eliot Gann"
            institution (str, optional): Research Institution, case-insensitive, exact match, e.g., "NIST"
            project (str, optional): Project code, case-insensitive, regex search,
                e.g., "liquid" matches "Liquids", "Liquid-RSoXS"
            sample (str, optional): Sample name, case-insensitive, regex search, e.g., "BBP_" matches "BBP_PF902A"
            sampleID (str, optional): Sample ID, case-insensitive, regex search, e.g., "BBP_" matches "BBP_PF902A"
            plan (str, optional): Measurement Plan, case-insensitive, regex search,
                e.g., "Full" matches "full_carbon_scan_nd", "full_fluorine_scan_nd"
                e.g., "carbon|oxygen|fluorine" matches carbon OR oxygen OR fluorine scans
            **kwargs: Additional search terms can be provided as keyword args and will further filter
                the catalog Valid input follows metadataLabel='searchTerm' or metadataLavel = ['searchTerm','matchType'].
                Metadata labels must match an entry in the 'start' dictionary of the catalog. Supported match types are
                combinations of 'case-insensitive', 'case-sensitive', and 'exact' OR 'numeric'. Default behavior is to
                do a case-sensitive regex match. For metadata labels that are not valid python names, create the kwarg
                dict before passing into the function (see example 3). Additional search terms will appear in the
                output data columns.
                Ex1: passing in cycle='2022' would match 'cycle'='2022-2' AND 'cycle='2022-1'
                Ex2: passing in grazing=[0,'numeric'] would match grazing==0
                Ex3: create kwargs first, then pass it into the function.
                    kwargs = {'2weird metadata label': "Bob", 'grazing': 0, 'angle':-1.6}
                    db_loader.searchCatalog(sample="BBP_PFP09A", outputType='scans', **kwargs)
            userOutputs (list of lists, optional): Additional metadata to be added to output can be specified as a list of lists. Each
                sub-list specifies a metadata field as a 3 element list of format:
                [Output column title (str), Metadata label (str), Metadata Source (raw str)],
                Valid options for the Metadata Source are any of [r'catalog.start', r'catalog.start["plan_args"], r'catalog.stop',
                r'catalog.stop["num_events"]']
                e.g., userOutputs = [["Exposure Multiplier","exptime", r'catalog.start'], ["Stop Time","time",r'catalog.stop']]
            debugWarnings (bool, optional): if True, raises a warning with debugging information whenever a key can't be found.
        Returns:
            Pandas dataframe containing the results of the search, or an empty dataframe if the search fails
        """

        # Pull in the reference to the databroker.client.CatalogOfBlueskyRuns attribute
        bsCatalog = self.c

        ### Part 1: Search the database sequentially, reducing based on matches to search terms
        # Plan the 'default' search through the keyword parameters, build list of [metadata ID, user input value, match type]
        defaultSearchDetails = [
            ["cycle", cycle, "case-insensitive"],
            ["proposal_id", proposal, "case-insensitive exact"],
            ["saf_id", saf, "case-insensitive exact"],
            ["user_name", user, "case-insensitive"],
            ["institution", institution, "case-insensitive exact"],
            ["project_name", project, "case-insensitive"],
            ["sample_name", sample, "case-insensitive"],
            ["sample_id", sampleID, "case-insensitive"],
            ["plan_name", plan, "case-insensitive"],
        ]

        # Pull any user-provided search terms
        userSearchList = []
        for userLabel, value in kwargs.items():
            # Minimial check for bad user input
            if isinstance(value, str):
                userSearchList.append([userLabel, value, ""])
            elif isinstance(value, int) or isinstance(value, float):
                userSearchList.append([userLabel, value, "numeric"])
            elif isinstance(value, list) and len(value) == 2:
                userSearchList.append([userLabel, value[0], value[1]])
            else:  # bad user input
                raise ValueError(
                    "Error parsing a keyword search term, check the format.  Skipped argument:"
                    f" {value} "
                )

        # combine the lists of lists
        fullSearchList = defaultSearchDetails + userSearchList

        df_SearchDet = pd.DataFrame(
            fullSearchList, columns=["Metadata field:", "User input:", "Search scheme:"]
        )

        # Iterate through search terms sequentially, reducing the size of the catalog based on successful matches

        reducedCatalog = bsCatalog
        for _, searchSeries in tqdm(
            df_SearchDet.iterrows(), total=df_SearchDet.shape[0], desc="Running catalog search..."
        ):
            # Skip arguments with value None, and quits if the catalog was reduced to 0 elements
            if (searchSeries[1] is not None) and (len(reducedCatalog) > 0):
                # For numeric entries, do Key equality
                if "numeric" in str(searchSeries.iloc[2]):
                    reducedCatalog = reducedCatalog.search(
                        Key(searchSeries.iloc[0]) == float(searchSeries.iloc[1])
                    )

                else:  # Build regex search string
                    reg_prefix = ""
                    reg_postfix = ""

                    # Regex cheatsheet:
                    # (?i) is case insensitive
                    # ^_$ forces exact match to _, ^ anchors the start, $ anchors the end
                    if "case-insensitive" in str(searchSeries.iloc[2]):
                        reg_prefix += "(?i)"
                    if "exact" in searchSeries.iloc[2]:
                        reg_prefix += "^"
                        reg_postfix += "$"

                    regexString = reg_prefix + str(searchSeries.iloc[1]) + reg_postfix

                    # Search/reduce the catalog
                    reducedCatalog = reducedCatalog.search(Regex(searchSeries.iloc[0], regexString))

                # If a match fails, notify the user which search parameter yielded 0 results
                if len(reducedCatalog) == 0:
                    warnString = (
                        f"Catalog reduced to zero when attempting to match {searchSeries}\n"
                        + f"If this is a user-provided search parameter, check spelling/syntax."
                    )
                    warnings.warn(warnString, stacklevel=2)
                    return pd.DataFrame()

        ### Part 2: Build and return output dataframe

        if outputType == "scans":
            # Branch 2.1, if only scan IDs needed, build and return a 1-column dataframe
            scan_ids = []
            for scanEntry in tqdm(reducedCatalog.values(), desc="Building scan list"):
                scan_ids.append(scanEntry.start["scan_id"])
            return pd.DataFrame(scan_ids, columns=["Scan ID"])

        else:  # Branch 2.2, Output metadata from a variety of sources within each the catalog entry
            missesDuringLoad = False
            # Store details of output values as a list of lists
            # List elements are [Output Column Title, Bluesky Metadata Code, Metadata Source location, Applicable Output flag]
            outputValueLibrary = [
                ["scan_id", "scan_id", r"catalog.start", "default"],
                ["uid", "uid", r"catalog.start", "ext_bio"],
                ["start_time", "time", r"catalog.start", "default"],
                ["cycle", "cycle", r"catalog.start", "default"],
                ["saf", "SAF", r"catalog.start", "ext_bio"],
                ["user_name", "user_name", r"catalog.start", "ext_bio"],
                ["institution", "institution", r"catalog.start", "default"],
                ["project", "project_name", r"catalog.start", "default"],
                ["sample_name", "sample_name", r"catalog.start", "default"],
                ["sample_id", "sample_id", r"catalog.start", "default"],
                ["bar_spot", "bar_spot", r"catalog.start", "ext_msmt"],
                ["plan", "plan_name", r"catalog.start", "default"],
                ["detector", "RSoXS_Main_DET", r"catalog.start", "default"],
                ["polarization", "pol", r'catalog.start["plan_args"]', "default"],
                ["sample_rotation", "angle", r"catalog.start", "ext_msmt"],
                ["exit_status", "exit_status", r"catalog.stop", "default"],
                ["num_Images", "primary", r'catalog.stop["num_events"]', "default"],
            ]

            # Subset the library based on the output flag selected
            activeOutputValues = []
            activeOutputLabels = []
            for outputEntry in outputValueLibrary:
                if (
                    (outputType == "all")
                    or (outputEntry[3] == outputType)
                    or (outputEntry[3] == "default")
                ):
                    activeOutputValues.append(outputEntry)
                    activeOutputLabels.append(outputEntry[0])

            # Add any user-provided Output labels
            userOutputList = []
            for userOutEntry in userOutputs:
                # Minimial check for bad user input
                if isinstance(userOutEntry, list) and len(userOutEntry) == 3:
                    activeOutputValues.append(userOutEntry)
                    activeOutputLabels.append(userOutEntry[0])
                else:  # bad user input
                    raise ValueError(
                        (
                            f"Error parsing user-provided output request {userOutEntry}, check the"
                            " format."
                        ),
                        stacklevel=2,
                    )

            # Add any user-provided search terms
            for userSearchEntry in userSearchList:
                activeOutputValues.append(
                    [
                        userSearchEntry[0],
                        userSearchEntry[0],
                        r"catalog.start",
                        "default",
                    ]
                )
                activeOutputLabels.append(userSearchEntry[0])

            # Build output dataframe as a list of lists
            outputList = []

            # Outer loop: Catalog entries
            for scanEntry in tqdm(reducedCatalog.values(), desc="Retrieving results..."):
                singleScanOutput = []

                # Pull the start and stop docs once

                currentCatalogStart = scanEntry.start
                currentCatalogStop = scanEntry.stop

                currentScanID = currentCatalogStart["scan_id"]

                # Inner loop: append output values
                for outputEntry in activeOutputValues:
                    outputVariableName = outputEntry[0]
                    metaDataLabel = outputEntry[1]
                    metaDataSource = outputEntry[2]

                    try:  # Add the metadata value depending on where it is located
                        if metaDataLabel == "time":
                            singleScanOutput.append(
                                datetime.datetime.fromtimestamp(currentCatalogStart["time"])
                            )
                            # see Zen of Python # 9,8 for justification
                        elif metaDataSource == r"catalog.start":
                            singleScanOutput.append(currentCatalogStart[metaDataLabel])
                        elif metaDataSource == r'catalog.start["plan_args"]':
                            singleScanOutput.append(
                                currentCatalogStart["plan_args"][metaDataLabel]
                            )
                        elif metaDataSource == r"catalog.stop":
                            singleScanOutput.append(currentCatalogStop[metaDataLabel])
                        elif metaDataSource == r'catalog.stop["num_events"]':
                            singleScanOutput.append(
                                currentCatalogStop["num_events"][metaDataLabel]
                            )
                        else:
                            if debugWarnings:
                                warnings.warn(
                                    (
                                        f"Failed to locate metadata for {outputVariableName} in"
                                        f" scan {currentScanID}."
                                    ),
                                    stacklevel=2,
                                )
                            missesDuringLoad = True

                    except (KeyError, TypeError):
                        if debugWarnings:
                            warnings.warn(
                                (
                                    f"Failed to locate metadata for {outputVariableName} in scan"
                                    f" {currentScanID}."
                                ),
                                stacklevel=2,
                            )
                        missesDuringLoad = True
                        singleScanOutput.append("N/A")

                # Append to the filled output list for this entry to the list of lists
                outputList.append(singleScanOutput)

            # Convert to dataframe for export
            if missesDuringLoad:
                warnings.warn(
                    (
                        f'One or more missing field(s) during this load were replaced with "N/A". '
                        f" Re-run with debugWarnings=True to see details."
                    ),
                    stacklevel=2,
                )
            return pd.DataFrame(outputList, columns=activeOutputLabels)

    def background(f):
        def wrapped(*args, **kwargs):
            return asyncio.get_event_loop().run_in_executor(None, f, *args, **kwargs)

        return wrapped

    @background
    def do_list_append(run, scan_ids, sample_ids, plan_names, uids, npts, start_times):
        doc = run.start
        scan_ids.append(doc["scan_id"])
        sample_ids.append(doc["sample_id"])
        plan_names.append(doc["plan_name"])
        uids.append(doc["uid"])
        try:
            npts.append(run.stop["num_events"]["primary"])
        except (KeyError, TypeError):
            npts.append(0)
        start_times.append(doc["time"])

    def loadSeries(
        self,
        run_list,
        meta_dim,
        loadrun_kwargs={},
    ):
        """
        Loads a series of runs into a single xarray object, stacking along meta_dim.

        Useful for a set of samples, or a set of polarizations, etc., taken in different scans.

        Args:

            run_list (list): list of scan ids to load

            meta_dim (str): dimension to stack along.  must be a valid attribute/metadata value, such as polarization or sample_name

        Returns:
            raw: xarray.Dataset with all scans stacked

        """

        scans = []
        axes = []
        label_vals = []
        for run in run_list:
            loaded = self.loadRun(self.c[run], **loadrun_kwargs).unstack("system")
            axis = list(loaded.indexes.keys())
            try:
                axis.remove("pix_x")
                axis.remove("pix_y")
            except ValueError:
                pass
            try:
                axis.remove("qx")
                axis.remove("qy")
            except ValueError:
                pass
            axes.append(axis)
            scans.append(loaded)
            label_val = loaded.__getattr__(meta_dim)
            try:
                if len(label_val) > 1 and type(label_val) != str:
                    label_val = label_val.mean()
            except TypeError:
                pass  # assume if there is no len, then this is a single value and everything is fine
            label_vals.append(label_val)
        assert len(axes) == axes.count(
            axes[0]
        ), f"Error: not all loaded data have the same axes.  This is not supported yet.\n {axes}"
        axes[0].insert(0, meta_dim)
        new_system = axes[0]
        # print(f'New system to be stacked as: {new_system}')
        # print(f'meta_dimension = {meta_dim}')
        # print(f'labels in this dim are {label_vals}')
        return (
            xr.concat(scans, dim=meta_dim)
            .assign_coords({meta_dim: label_vals})
            .stack(system=new_system)
        )

    def loadRun(
        self,
        run,
        dims=None,
        coords={},
        return_dataset=False,
        useMonitorShutterThinning=True,
        md_manual = {}, ## Manually enter metadata in case it were not written out during a scan or saved to Tiled
    ):
        """
        Loads a run entry from a catalog result into a raw xarray.

        Args:
            run (DataBroker result, int of a scan id, list of scan ids, list of DataBroker runs): a single run from BlueSky
            dims (list): list of dimensions you'd like in the resulting xarray.  See list of allowed dimensions in documentation.  If not set or None, tries to auto-hint the dims from the RSoXS plan_name.
            CHANGE: List of dimensions you'd like. If not set, will set all possibilities as dimensions (x, y, theta, energy, polarization)
            coords (dict): user-supplied dimensions, see syntax examples in documentation.
            return_dataset (bool,default False): return both the data and the monitors as a xr.dataset.  If false (default), just returns the data.
        Returns:
            raw (xarray): raw xarray containing your scan in PyHyper-compliant format

        """
        if isinstance(run,int):
            run = self.c[run]
        elif isinstance(run,pd.DataFrame):
            run = list(run.scan_id)
        if isinstance(run,list):
            return self.loadSeries(
                run,
                "sample_name",
                loadrun_kwargs={
                    "dims": dims,
                    "coords": coords,
                    "return_dataset": return_dataset,
                },
            )

        md = self.loadMd(run)
        md.update(md_manual) ## Add manually added metadata to the md dictionary

        monitors = self.loadMonitors(run)

        if dims is None:
            if ("NEXAFS" or "nexafs") in md["start"]["plan_name"]:
                raise NotImplementedError(
                    f"Scan {md['start']['scan_id']} is a {md['start']['plan_name']} NEXAFS scan. "
                    " NEXAFS loading is not yet supported."
                )  # handled case change in "NEXAFS"
            elif (
                "full" in md["start"]["plan_name"]
                or "short" in md["start"]["plan_name"]
                or "custom_rsoxs_scan" in md["start"]["plan_name"]
            ) and dims is None:
                dims = ["energy"]
            elif "spiralsearch" in md["start"]["plan_name"] and dims is None:
                dims = ["sam_x", "sam_y"]
            elif "count" in md["start"]["plan_name"] and dims is None:
                dims = ["epoch"]
            else:
                axes_to_include = []
                rsd_cutoff = 0.005

                # begin with a list of the things that are primary streams
                axis_list = list(run["primary"]["data"].keys())

                # next, knock out anything that has 'image', 'fullframe' in it - these aren't axes
                axis_list = [x for x in axis_list if "image" not in x]
                axis_list = [x for x in axis_list if "fullframe" not in x]
                axis_list = [x for x in axis_list if "stats" not in x]
                axis_list = [x for x in axis_list if "saturated" not in x]
                axis_list = [x for x in axis_list if "under_exposed" not in x]

                # remove hinted Energy and EPU60 items #161
                axis_list = [x for x in axis_list if "EPU60" not in x]
                axis_list = [x for x in axis_list if "Energy" not in x]
                
                # knock out any known names of scalar counters
                axis_list = [x for x in axis_list if "Beamstop" not in x]
                axis_list = [x for x in axis_list if "Current" not in x]

                if self.suppress_time_dimension:
                    axis_list = [x for x in axis_list if x != "time"]

                # now, clean up duplicates.
                axis_list = [x for x in axis_list if "setpoint" not in x]
                # now, figure out what's actually moving.  we use a relative standard deviation to do this.
                # arbitrary cutoff of 0.5% motion = it moved intentionally.
                for axis in axis_list:
                    std = np.std(run["primary"]["data"][axis])
                    motion = np.abs(np.max(run["primary"]["data"][axis])-np.min(run["primary"]["data"][axis]))
                    if motion == 0:
                        rsd = 0
                    else:
                        rsd = std / motion
                    # print(f'Evaluating {axis} for inclusion as a dimension with rsd {rsd}...')
                    if rsd > rsd_cutoff:
                        axes_to_include.append(axis)
                        # print(f'    --> it was included')

                # next, construct the reverse lookup table - best mapping we can make of key to pyhyper word
                # we start with the lookup table used by loadMd()
                reverse_lut = {}
                reverse_lut = {md_key_beamline: md_key_PHS 
                               for md_key_PHS, md_key_beamline_list in self.md_lookup.items() 
                               for md_key_beamline in md_key_beamline_list}
# this creates a reverse mapping where the keys are the possible names in 'beamline language' of a parameter, and the values are the name in 'PyHyper language'.  This exploits the fact that dicts are ordered to provide rank-sorted mapping of parameters.
                # here, we broaden the table to make a value that default sources from '_setpoint' actually match on either
                # the bare value or the readback value.
                reverse_lut_adds = {}
                for k in reverse_lut.keys():
                    if "setpoint" in k:
                        reverse_lut_adds[k.replace("_setpoint", "")] = reverse_lut[k]
                        reverse_lut_adds[k.replace("_setpoint", "_readback")] = reverse_lut[k]
                reverse_lut.update(reverse_lut_adds)

                pyhyper_axes_to_use = []
                for x in axes_to_include:
                    try:
                        pyhyper_axes_to_use.append(reverse_lut[x])
                    except KeyError:
                        pyhyper_axes_to_use.append(x)
                dims = pyhyper_axes_to_use

        """
        elif dims == None:
            # use the dim tols to define the dimensions
            # dims = []
            # dim_tols = {'en_polarization': 0.5, 'sam_x': 0.05, 'sam_y':0.05, 'en_energy':0.05, 'exposure': 1., 'sam_th': 0.05} # set the amount dims are allowed to change; could make this user-chosen in the future
            dims = ['en_energy','time'] # I think this always needs to be an axis due to the way that the integrator is set up
            dim_tols = {'en_polarization': 0.5, 'sam_x': 0.05, 'sam_y':0.05, 'exposure': 1., 'sam_th': 0.05} # set the amount dims are allowed to change; could make this user-chosen in the future
            if 'spiral' in md['start']['plan_name']:
                dims = ['energy','time']
                dim_tols = {'polarization': 0.5, 'sam_x': 0.05, 'sam_y':0.05, 'exposure': 1., 'sam_th': 0.05} # set the amount dims are allowed to change; could make this user-chosen in the future
            for k in dim_tols.keys():
                dim = md[k]
                dim_std = np.std(dim)
                if dim_std > dim_tols[k]:
                    dims.append(k)
        else: # if the user has already specified the dims; user may frequently specify 'energy' or 'polarization', so just changing that so it's readable to access correct metadata (without en_, they are just setpoints)
            dims = dims
            for i in range(0,len(dims)):
                if dims[i] == 'polarization':
                    dims[i] = 'en_polarization'
                if dims[i] == 'energy':
                    dims[i] = 'en_energy'
            if len(dims) == 0:
                raise NotImplementedError('You have not entered any dimensions; please enter at least one, or use None rather than an empty list')
        """

        data = run["primary"]["data"][md["detector"] + "_image"]
        if isinstance(data,tiled.client.array.ArrayClient):
            data = run["primary"]["data"].read()[md["detector"] + "_image"]
        elif isinstance(data,tiled.client.array.DaskArrayClient):
            data = run["primary"]["data"].read()[md["detector"] + "_image"]
        # Handle extra dimensions (non-pixel and non-intended dimensions from repeat exposures) by averaging them along the dim_0 axis
        if len(data.shape) > 3:
            data = data.mean("dim_0")
            
        data = data.astype(int)  # convert from uint to handle dark subtraction

        if self.dark_subtract:
            dark = run["dark"]["data"][md["detector"] + "_image"]
            if (
                type(dark) == tiled.client.array.ArrayClient
                or type(dark) == tiled.client.array.DaskArrayClient
            ):
                dark = run["dark"]["data"].read()[md["detector"] + "_image"]
            darkframe = np.copy(data.time)
            for n, time in enumerate(dark.time):
                darkframe[(data.time - time) > 0] = int(n)
            data = data.assign_coords(dark_id=("time", darkframe))

            def subtract_dark(img, pedestal=100, darks=None):
                return img + pedestal - darks[int(img.dark_id.values)]

            data = data.groupby("time",squeeze=False).map(subtract_dark, darks=dark, pedestal=self.dark_pedestal)

        dims_to_join = []
        dim_names_to_join = []

        for dim in dims:
            try:
                test = len(md[dim])  # this will throw a typeerror if single value
                if type(md[dim]) == dask.array.core.Array:
                    dims_to_join.append(md[dim].compute())
                else:
                    dims_to_join.append(md[dim])
                dim_names_to_join.append(dim)
            except TypeError:
                dims_to_join.append([md[dim]] * run.start["num_points"])
                dim_names_to_join.append(dim)

        for key, val in coords.items():
            dims_to_join.append(val)
            dim_names_to_join.append(key)

        index = pd.MultiIndex.from_arrays(dims_to_join, names=dim_names_to_join)
        # handle the edge case of a partly-finished scan
        if len(index) != len(data["time"]):
            index = index[: len(data["time"])]
        mindex_coords = xr.Coordinates.from_pandas_multiindex(index, 'system')
        retxr = (
            data.sum("dim_0")
            .rename({"dim_1": "pix_y", "dim_2": "pix_x"})
            .rename({"time": "system"})
            .assign_coords(mindex_coords)
        )  # ,md['detector']+'_image':'intensity'})

        # this is needed for holoviews compatibility, hopefully does not break other features.
        retxr = retxr.assign_coords(
            {
                "pix_x": np.arange(0, len(retxr.pix_x)),
                "pix_y": np.arange(0, len(retxr.pix_y)),
            }
        )
        try:
            monitors = (
                monitors.rename({"time": "system"})
                .reset_index("system")
                .assign_coords(mindex_coords)
            )

            if "system_" in monitors.indexes.keys():
                monitors = monitors.drop("system_")

        except Exception as e:
            warnings.warn(
                (
                    "Monitor streams loaded successfully, but could not be correlated to images. "
                    " Check monitor stream for issues, probable metadata change."
                ),
                stacklevel=2,
            )
        retxr.attrs.update(md)

        exposure = retxr.attrs.get("exposure")
        
        if exposure is not None:
            retxr.attrs["exposure"] = len(data.dim_0) * exposure
        else:
            retxr.attrs["exposure"] = None  # or 0, or skip setting it  # patch for multi exposures
        
        # now do corrections:
        frozen_attrs = retxr.attrs
        if self.corr_mode == "i0":
            retxr = retxr / monitors["RSoXS Au Mesh Current"]
        elif self.corr_mode != "none":
            warnings.warn(
                "corrections other than none or i0 are not supported at the moment",
                stacklevel=2,
            )

        retxr.attrs.update(frozen_attrs)

        # deal with the edge case where the LAST energy of a run is repeated... this may need modification to make it correct (did the energies shift when this happened??)
        try:
            if retxr.system[-1] == retxr.system[-2]:
                retxr = retxr[:-1]
        except IndexError:
            pass

        if return_dataset:
            # retxr = (index,monitors,retxr)
            monitors.attrs.update(retxr.attrs)
            retxr = monitors.merge(retxr)

        if self.use_chunked_loading:
            # dask and multiindexes are like PEO and PPO.  They're kinda the same thing and they don't like each other.
            retxr = retxr.unstack("system")

        return retxr

    def peekAtMd(self, run):
        return self.loadMd(run)

    def loadMonitors(
        self,
        entry,
        integrate_onto_images: bool = True,
        useShutterThinning: bool = True,
        n_thinning_iters: int = 1,
        directLoadPulsedMonitors: bool = True
    ):
        """Load the monitor streams for entry.

        Creates a dataset containing all monitor streams (e.g., Mesh Current, Shutter Timing, etc.) as data variables mapped
        against time. Optionally, all streams can be indexed against the primary measurement time for the images using
        integrate_onto_images. Whether or not time integration attempts to account for shutter opening/closing is controlled
        by useShutterThinning. Warning: for exposure times < 0.5 seconds at SST (as of 9 Feb 2023), useShutterThinning=True
        may excessively cull data points.

        Parameters
        ----------
        entry : databroker.client.BlueskyRun
            Bluesky Document containing run information.
            ex: phs.load.SST1RSoXSDB.c[scanID] or databroker.client.CatalogOfBlueskyRuns[scanID]
        integrate_onto_images : bool, optional
            whether or not to map timepoints to the image measurement times (as held by the 'primary' stream), by default True
            Presently bins are averaged between measurements intervals.
        useShutterThinning : bool, optional
            Whether or not to attempt to thin (filter) the raw time streams to remove data collected during shutter opening/closing, by default False
            As of 9 Feb 2023 at NSLS2 SST1, using useShutterThinning= True for exposure times of < 0.5s is
            not recommended because the shutter data is unreliable and too many points will be removed
        n_thinning_iters : int, optional
            how many iterations of thinning to perform, by default 1
            (former default was 5 before gated monitor loading was added)
            If you receive errors in assigning image timepoints to counters, try fewer iterations
        directLoadPulsedMonitors : bool, optional
            Whether or not to load the pulsed monitors using direct reading, by default True
            This only applies if integrate_onto_images is True; otherwise you'll get very raw data.
            If False, the pulsed monitors will be loaded using a shutter-thinning and masking approach as with continuous counters

        Returns
        -------
        xr.Dataset
            xarray dataset containing all monitor streams as data variables mapped against the dimension "time"
        """

        raw_monitors = None


        # Iterate through the list of streams held by the Bluesky document 'entry', and build 
        for stream_name in list(entry.keys()):
            # Add monitor streams to the output xr.Dataset
            if "monitor" in stream_name:
                if raw_monitors is None:  # First one
                    # incantation to extract the dataset from the bluesky stream
                    raw_monitors = entry[stream_name].data.read()
                else:  # merge into the to existing output xarray
                    raw_monitors = xr.merge((raw_monitors, entry[stream_name].data.read()))

        # At this stage monitors has dimension time and all streams as data variables
        # the time dimension inherited all time values from all streams
        # the data variables (Mesh current, sample current etc.) are all sparse, with lots of nans

        # if there are no monitors, return an empty xarray Dataset
        if raw_monitors is None:
            return xr.Dataset()

        # For each nan value, replace with the closest value ahead of it in time
        # For remaining nans, replace with closest value behind it in time
        monitors = raw_monitors.ffill("time").bfill("time")

        # If we need to remap timepoints to match timepoints for data acquisition
        if integrate_onto_images:
            try:
                # Pull out ndarray of 'primary' timepoints (measurement timepoints)
                primary_time = entry.primary.data["time"].__array__()
                primary_time_bins = np.insert(primary_time, 0,0)

                # If we want to exclude values for when the shutter was opening or closing
                # This doesn't work for exposure times ~ < 0.5 s, because shutter stream isn't reliable
                if useShutterThinning:
                    # Create new data variable to hold shutter toggle values that are thinned
                    # Shutter Toggle stream is 1 when open (or opening) and 0 when closed (or closing)
                    monitors["RSoXS Shutter Toggle_thinned"] = monitors["RSoXS Shutter Toggle"]

                    # Perform thinning to remove edge cases where shutter may be partially open or closed
                    monitors["RSoXS Shutter Toggle_thinned"].values = scipy.ndimage.binary_erosion(
                        monitors["RSoXS Shutter Toggle"].values,
                        iterations=n_thinning_iters,
                        border_value=0,
                    )

                    # Filter monitors to only include timepoints where shutter was open (as determined by thinning)
                    # Drop any remaining missing values along the time axis
                    monitors = monitors.where(monitors["RSoXS Shutter Toggle_thinned"] > 0).dropna(
                        "time"
                    )

                #return monitors
                # Bin the indexes in 'time' based on the intervales between timepoints in 'primary_time' and evaluate their mean
                # Then rename the 'time_bin' dimension that results to 'time'
                monitors = (
                    monitors.groupby_bins("time",primary_time_bins,include_lowest=True)
                    .mean()
                    .rename({"time_bins": "time"})
                )
                '''
                # Add primary measurement time as a coordinate in monitors that is named 'time'
                # Remove the coordinate 'time_bins' from the array
                monitors = (
                    monitors.assign_coords({"time": primary_time})
                    .drop_indexes("time_bins")
                    .reset_coords("time_bins", drop=True)
                )'''

                # load direct/pulsed monitors

                for stream_name in list(entry.keys()):
                    if "monitor" in stream_name and ("Beamstop" in stream_name or "Sample" in stream_name):
                        # the pulsed monitors we know about are "SAXS Beamstop", "WAXS Beamstop", "Sample Current"
                        # if others show up here, they could be added
                        out_name = stream_name.replace("_monitor", "")
                        mon = entry[stream_name].data.read()[out_name].compute()
                        SIGNAL_THRESHOLD = 0.1
                        threshold = SIGNAL_THRESHOLD*mon.mean('time')
                        mon_filter = xr.zeros_like(mon)
                        mon_filter[mon<threshold] = 0
                        mon_filter[mon>threshold] = 1
                        mon_filter.values = scipy.ndimage.binary_erosion(mon_filter)
                        mon_filtered = mon.where(mon_filter==1)
                        mon_binned = (mon_filtered.groupby_bins("time",primary_time_bins,include_lowest=True)
                                        .mean()
                                        .rename({"time_bins":"time"})
                                        )

                        if not directLoadPulsedMonitors:
                            out_name = 'pl_' + out_name

                        monitors[out_name] = mon_binned
                monitors = monitors.assign_coords({"time": primary_time})

              
            except Exception as e:
                # raise e # for testing
                warnings.warn(
                    (
                        "Error while time-integrating monitors onto images.  Usually, this"
                        " indicates a problem with the monitors, this is a critical error if doing"
                        " normalization otherwise fine to ignore."
                    ),
                    stacklevel=2,
                )
        return monitors

    def loadMd(self, run):
        """
        return a dict of metadata entries from the databroker run xarray


        """
        md = {}

        # items coming from the start document
        start = run.start

        meas_time = datetime.datetime.fromtimestamp(run.start["time"])
        md["meas_time"] = meas_time
        md["sample_name"] = start["sample_name"]
        if start["RSoXS_Config"] == "SAXS":
            md["rsoxs_config"] = "saxs"
            # discrepency between what is in .json and actual
            if (meas_time > datetime.datetime(2020, 12, 1)) and (
                meas_time < datetime.datetime(2021, 1, 15)
            ):
                md["beamcenter_x"] = 489.86
                md["beamcenter_y"] = 490.75
                md["sdd"] = 521.8
            elif (meas_time > datetime.datetime(2020, 11, 16)) and (
                meas_time < datetime.datetime(2020, 12, 1)
            ):
                md["beamcenter_x"] = 371.52
                md["beamcenter_y"] = 491.17
                md["sdd"] = 512.12
            elif (meas_time > datetime.datetime(2022, 5, 1)) and (
                meas_time < datetime.datetime(2022, 7, 7)
            ):
                # these params determined by Camille from Igor
                md["beamcenter_x"] = 498  # not the best estimate; I didn't have great data
                md["beamcenter_y"] = 498
                md["sdd"] = 512.12  # GUESS; SOMEONE SHOULD CONFIRM WITH A BCP MAYBE??
            else:
                md["beamcenter_x"] = run.start["RSoXS_SAXS_BCX"]
                md["beamcenter_y"] = run.start["RSoXS_SAXS_BCY"]
                md["sdd"] = run.start["RSoXS_SAXS_SDD"]

        elif "WAXS" in start["RSoXS_Config"]:
            md["rsoxs_config"] = "waxs"
            if (meas_time > datetime.datetime(2020, 11, 16)) and (
                meas_time < datetime.datetime(2021, 1, 15)
            ):
                md["beamcenter_x"] = 400.46
                md["beamcenter_y"] = 530.99
                md["sdd"] = 38.745
            elif (meas_time > datetime.datetime(2022, 5, 1)) and (
                meas_time < datetime.datetime(2022, 7, 7)
            ):
                # these params determined by Camille from Igor
                md["beamcenter_x"] = 397.91
                md["beamcenter_y"] = 549.76
                md["sdd"] = 34.5  # GUESS; SOMEONE SHOULD CONFIRM WITH A BCP MAYBE??
            else:
                md["beamcenter_x"] = run.start["RSoXS_WAXS_BCX"]  # 399 #
                md["beamcenter_y"] = run.start["RSoXS_WAXS_BCY"]  # 526
                md["sdd"] = run.start["RSoXS_WAXS_SDD"]

        else:
            md["rsoxs_config"] = "unknown"
            warnings.warn(
                (
                    f'RSoXS_Config is neither SAXS or WAXS. Looks to be {start["RSoXS_Config"]}. '
                    " Might want to check that out."
                ),
                stacklevel=2,
            )

        if md["rsoxs_config"] == "saxs":
            md["detector"] = "Small Angle CCD Detector"
        elif md["rsoxs_config"] == "waxs":
            md["detector"] = "Wide Angle CCD Detector"
        else:
            warnings.warn(f"Cannot auto-hint detector type without RSoXS config.", stacklevel=2)

        # items coming from baseline
        baseline = run["baseline"]["data"]

        # items coming from primary
        try:
            primary = run["primary"]["data"]
        except (KeyError, HTTPStatusError):
            raise Exception(
                "No primary stream --> probably you caught run before image was written.  Try again."
            )

        md_lookup = copy.deepcopy(self.md_lookup)
        ## Add additional metadata not included in lookup dictionary
        md_key_names_beamline = []
        for key in md_lookup.keys(): # Make a single list with all historical keys, in the order to check for them.
            md_key_names_beamline = md_key_names_beamline + md_lookup[key] 
        for key in primary.keys():
            if key not in md_key_names_beamline:
                if "_image" not in key:
<<<<<<< HEAD
                    md_lookup[key] = [key]
        # Find metadata from Tiled primary and store in PyHyperScattering metadata dictionary
        for key_name_PHS, key_names_beamline in md_lookup.items(): # first iterate over PyHyper 'words' and ordered lists to check
            for key_name_beamline in key_names_beamline: # next, go through that list in order
                if (key_name_PHS in md
                    and md[key_name_PHS] is not None): 
                    break # If the pyhyper key is already filled in, no need to try other beamline keys, so stop processing this PyHyper key.
                try: 
                    md[key_name_PHS] = primary[key_name_beamline].read() # first try finding metadata in primary stream
                except (KeyError, HTTPStatusError):
                    try:
                        baseline_value = baseline[key_name_beamline] ## Next, try finding metadata in baseline
                        if isinstance(baseline_value, (tiled.client.array.ArrayClient, tiled.client.array.DaskArrayClient)): baseline_value = baseline_value.read() ## For tiled_client.array data types, need to use .read() to get the values
                        md[key_name_PHS] = baseline_value.mean().round(4) ## Rounded for stacking purposes.  The EPICS values recorded in bluesky are read back from encoders, and are not 100% reproducible. If you try to load a spiral scan for instance, and you don't round, the scan will be massive because it won't be on a regular grid - because one frame was taken at sam_x = 128.0000034 and the next one up was taken at sam_x = 128.0000055.
                        if baseline_value.var() > 0: ## Might need to increase tolerance, so that it does not throw unnecessary warnings for small variations
                            warnings.warn(
                                (
                                    f"While loading {key_name_beamline} to infill metadata entry for {key_name_PHS}, found values before and after measurement unequal: {baseline_value}.  This might be a problem for data reliability."
=======
                    md_lookup[key] = key

        for phs, rsoxs in md_lookup.items():
            try:
                md[phs] = primary[rsoxs].read()
                # print(f'Loading from primary: {phs}, value {primary[rsoxs].values}')
            except (KeyError, HTTPStatusError):
                try:
                    blval = baseline[rsoxs].__array__()
                    md[phs] = blval.mean().round(4)
                    if blval.var() > 1e-4*abs(blval.mean()):
                        warnings.warn(
                            (
                                f"{phs} changed during scan: {blval}."
                            ),
                            stacklevel=2,
                        )
                except (KeyError, HTTPStatusError):
                    try:
                        md[phs] = primary[md_secondary_lookup[phs]].read()
                    except (KeyError, HTTPStatusError):
                        try:
                            blval = baseline[md_secondary_lookup[phs]].__array__()
                            md[phs] = blval.mean().round(4)
                            if blval.var() > 1e-4*abs(blval.mean()):
                                warnings.warn(
                                    (
                                        f"{phs} changed during scan: {blval}."
                                    ),
                                    stacklevel=2,
                                )
                        except (KeyError, HTTPStatusError):
                            warnings.warn(
                                (
                                    f"Could not find {rsoxs} in either baseline or primary while"
                                    f" looking for {phs}.   Setting to None."
>>>>>>> 0ef50f26
                                ),
                                stacklevel=2,
                            )
                    except (KeyError, HTTPStatusError): md[key_name_PHS] = None
            if md[key_name_PHS] is None:
                warnings.warn(
                    (
                        f"Could not find {key_names_beamline} in either baseline or primary. Setting {key_name_PHS} to None.  Can be entered manually."
                    ),
                    stacklevel=2,
                )
                        
        md["epoch"] = md["meas_time"].timestamp() # Epoch = the time the entire run started, used for multi-scan stacking

        # looking at exposure tests in the stream and issuing warnings
        if "Wide Angle CCD Detector_under_exposed" in md:
            if np.any(md["Wide Angle CCD Detector_under_exposed"]):
                message = "\nWide Angle CCD Detector is reported as underexposed\n"
                message += "at one or more energies per definitions here:\n"
                message += "https://github.com/NSLS-II-SST/rsoxs/blob/10c2c41b695c1db552f62decdde571472b71d981/rsoxs/Base/detectors.py#L110-L119\n"
                if np.all(md["Wide Angle CCD Detector_under_exposed"]):
                    message += "Wide Angle CCD Detector is reported as underexposed at all energies."
                else:
                    idx = np.where(md["Wide Angle CCD Detector_under_exposed"])
                    try:
                        warning_e = md["energy"][idx]
                        message += f"Affected energies include: \n{warning_e}"
                    except Exception:
                        message += f"Affected frames were {idx}."
                warnings.warn(message, stacklevel=2)
        else:
            warnings.warn(
                "'Wide Angle CCD Detector_under_exposed' not found in stream."
            )
        if "Wide Angle CCD Detector_saturated" in md:
            if np.any(md["Wide Angle CCD Detector_saturated"]):
                message = "\nWide Angle CCD Detector is reported as saturated\n"
                message += "at one or more energies per definitions here:\n"
                message += "https://github.com/NSLS-II-SST/rsoxs/blob/10c2c41b695c1db552f62decdde571472b71d981/rsoxs/Base/detectors.py#L110-L119\n"
                if np.all(md["Wide Angle CCD Detector_saturated"]):
                    message += "\tWide Angle CCD Detector is reported as saturated at all energies."
                else:
                    idx = np.where(md["Wide Angle CCD Detector_saturated"])
                    try:
                        warning_e = md["energy"][idx]
                        message += f"Affected energies include: \n{warning_e}"
                    except Exception:
                        message += f"Affected frames were {idx}."
                warnings.warn(message, stacklevel=2)
        else:
            warnings.warn(
                "'Wide Angle CCD Detector_saturated' not found in stream."
            )

        try:
            md["wavelength"] = 1.239842e-6 / md["energy"]
        except TypeError:
            md["wavelength"] = None
            
        md["sampleid"] = start["scan_id"]

        md["dist"] = md["sdd"] / 1000

        md["pixel1"] = self.pix_size_1 / 1000
        md["pixel2"] = self.pix_size_2 / 1000

        if not self.use_precise_positions:
            md["sam_x"] = md["sam_x"].round(1)
            md["sam_y"] = md["sam_y"].round(1)

        md["poni1"] = md["beamcenter_y"] * md["pixel1"]
        md["poni2"] = md["beamcenter_x"] * md["pixel2"]

        md["rot1"] = 0
        md["rot2"] = 0
        md["rot3"] = 0

        md.update(run.metadata)
        return md

    def loadSingleImage(self, filepath, coords=None, return_q=False, **kwargs):
        """
        DO NOT USE

        This function is preserved as reference for the qx/qy loading conventions.

        NOT FOR ACTIVE USE.  DOES NOT WORK.
        """
        if len(kwargs.keys()) > 0:
            warnings.warn(
                f"Loader does not support features for args: {kwargs.keys()}",
                stacklevel=2,
            )
        img = Image.open(filepath)

        headerdict = self.loadMd(filepath)
        # two steps in this pre-processing stage:
        #     (1) get and apply the right scalar correction term to the image
        #     (2) find and subtract the right dark
        if coords != None:
            headerdict.update(coords)

        # step 1: correction term

        if self.corr_mode == "expt":
            corr = headerdict["exposure"]  # (headerdict['AI 3 Izero']*expt)
        elif self.corr_mode == "i0":
            corr = headerdict["AI 3 Izero"]
        elif self.corr_mode == "expt+i0":
            corr = headerdict["exposure"] * headerdict["AI 3 Izero"]
        elif self.corr_mode == "user_func":
            corr = self.user_corr_func(headerdict)
        elif self.corr_mode == "old":
            corr = (
                headerdict["AI 6 BeamStop"]
                * 2.4e10
                / headerdict["Beamline Energy"]
                / headerdict["AI 3 Izero"]
            )
            # this term is a mess...  @TODO check where it comes from
        else:
            corr = 1

        if corr < 0:
            warnings.warn(
                f"Correction value is negative: {corr} with headers {headerdict}.",
                stacklevel=2,
            )
            corr = abs(corr)

        # # step 2: dark subtraction
        # try:
        #     darkimg = self.darks[headerdict['EXPOSURE']]
        # except KeyError:
        #     warnings.warn(f"Could not find a dark image with exposure time {headerdict['EXPOSURE']}.  Using zeros.",stacklevel=2)
        #     darkimg = np.zeros_like(img)

        # img = (img-darkimg+self.dark_pedestal)/corr
        if return_q:
            qpx = (
                2 * np.pi * 60e-6 / (headerdict["sdd"] / 1000) / (headerdict["wavelength"] * 1e10)
            )
            qx = (np.arange(1, img.size[0] + 1) - headerdict["beamcenter_x"]) * qpx
            qy = (np.arange(1, img.size[1] + 1) - headerdict["beamcenter_y"]) * qpx
            # now, match up the dims and coords
            return xr.DataArray(
                img, dims=["qy", "qx"], coords={"qy": qy, "qx": qx}, attrs=headerdict
            )
        else:
            return xr.DataArray(img, dims=["pix_x", "pix_y"], attrs=headerdict)<|MERGE_RESOLUTION|>--- conflicted
+++ resolved
@@ -1083,15 +1083,17 @@
             )
 
         md_lookup = copy.deepcopy(self.md_lookup)
-        ## Add additional metadata not included in lookup dictionary
+        # Add additional metadata not included in lookup dictionary
         md_key_names_beamline = []
+        
         for key in md_lookup.keys(): # Make a single list with all historical keys, in the order to check for them.
             md_key_names_beamline = md_key_names_beamline + md_lookup[key] 
+        
         for key in primary.keys():
             if key not in md_key_names_beamline:
                 if "_image" not in key:
-<<<<<<< HEAD
                     md_lookup[key] = [key]
+                    
         # Find metadata from Tiled primary and store in PyHyperScattering metadata dictionary
         for key_name_PHS, key_names_beamline in md_lookup.items(): # first iterate over PyHyper 'words' and ordered lists to check
             for key_name_beamline in key_names_beamline: # next, go through that list in order
@@ -1102,62 +1104,19 @@
                     md[key_name_PHS] = primary[key_name_beamline].read() # first try finding metadata in primary stream
                 except (KeyError, HTTPStatusError):
                     try:
-                        baseline_value = baseline[key_name_beamline] ## Next, try finding metadata in baseline
-                        if isinstance(baseline_value, (tiled.client.array.ArrayClient, tiled.client.array.DaskArrayClient)): baseline_value = baseline_value.read() ## For tiled_client.array data types, need to use .read() to get the values
-                        md[key_name_PHS] = baseline_value.mean().round(4) ## Rounded for stacking purposes.  The EPICS values recorded in bluesky are read back from encoders, and are not 100% reproducible. If you try to load a spiral scan for instance, and you don't round, the scan will be massive because it won't be on a regular grid - because one frame was taken at sam_x = 128.0000034 and the next one up was taken at sam_x = 128.0000055.
-                        if baseline_value.var() > 0: ## Might need to increase tolerance, so that it does not throw unnecessary warnings for small variations
-                            warnings.warn(
-                                (
-                                    f"While loading {key_name_beamline} to infill metadata entry for {key_name_PHS}, found values before and after measurement unequal: {baseline_value}.  This might be a problem for data reliability."
-=======
-                    md_lookup[key] = key
-
-        for phs, rsoxs in md_lookup.items():
-            try:
-                md[phs] = primary[rsoxs].read()
-                # print(f'Loading from primary: {phs}, value {primary[rsoxs].values}')
-            except (KeyError, HTTPStatusError):
-                try:
-                    blval = baseline[rsoxs].__array__()
-                    md[phs] = blval.mean().round(4)
-                    if blval.var() > 1e-4*abs(blval.mean()):
-                        warnings.warn(
-                            (
-                                f"{phs} changed during scan: {blval}."
-                            ),
-                            stacklevel=2,
-                        )
-                except (KeyError, HTTPStatusError):
-                    try:
-                        md[phs] = primary[md_secondary_lookup[phs]].read()
-                    except (KeyError, HTTPStatusError):
-                        try:
-                            blval = baseline[md_secondary_lookup[phs]].__array__()
-                            md[phs] = blval.mean().round(4)
-                            if blval.var() > 1e-4*abs(blval.mean()):
-                                warnings.warn(
-                                    (
-                                        f"{phs} changed during scan: {blval}."
-                                    ),
-                                    stacklevel=2,
-                                )
-                        except (KeyError, HTTPStatusError):
-                            warnings.warn(
-                                (
-                                    f"Could not find {rsoxs} in either baseline or primary while"
-                                    f" looking for {phs}.   Setting to None."
->>>>>>> 0ef50f26
-                                ),
-                                stacklevel=2,
-                            )
-                    except (KeyError, HTTPStatusError): md[key_name_PHS] = None
+                        baseline_value = baseline[key_name_beamline] # Next, try finding metadata in baseline
+                        
+                        if isinstance(baseline_value, (tiled.client.array.ArrayClient, tiled.client.array.DaskArrayClient)): 
+                            baseline_value = baseline_value.read() # For tiled_client.array data types, need to use .read() to get the values
+                        
+                        md[key_name_PHS] = baseline_value.mean().round(4) # Rounded for stacking purposes, to avoid slightly different values when not meaningful
+                        
+                        if baseline_value.var() > 1e-4*abs(baseline_value.mean()):                             
+                            warnings.warn(f"{key_name_PHS} changed during scan: {baseline_value}.",stacklevel=2)
+                    except (KeyError, HTTPStatusError): 
+                        md[key_name_PHS] = None
             if md[key_name_PHS] is None:
-                warnings.warn(
-                    (
-                        f"Could not find {key_names_beamline} in either baseline or primary. Setting {key_name_PHS} to None.  Can be entered manually."
-                    ),
-                    stacklevel=2,
-                )
+                warnings.warn(f"Could not find any of {key_names_beamline} in either baseline or primary. Setting {key_name_PHS} to None.",stacklevel=2)
                         
         md["epoch"] = md["meas_time"].timestamp() # Epoch = the time the entire run started, used for multi-scan stacking
 
