from pyFAI import azimuthalIntegrator
from PyHyperScattering.PFGeneralIntegrator import PFGeneralIntegrator
import h5py
import warnings
import xarray as xr
import numpy as np
import math
import pandas as pd
from tqdm.auto import tqdm
#tqdm.pandas()

# the following block monkey-patches xarray to add tqdm support.  This will not be needed once tqdm v5 releases.
from xarray.core.groupby import DataArrayGroupBy,DatasetGroupBy

def inner_generator(df_function='apply'):
    def inner(df,func,*args,**kwargs):
        t = tqdm(total=len(df))
        def wrapper(*args,**kwargs):
            t.update( n=1 if not t.total or t.n < t.total else 0)
            return func(*args,**kwargs)
        result = getattr(df,df_function)(wrapper, **kwargs)
    
        t.close()
        return result
    return inner

DataArrayGroupBy.progress_apply = inner_generator()
DatasetGroupBy.progress_apply = inner_generator()

DataArrayGroupBy.progress_apply_ufunc = inner_generator(df_function='apply_ufunc')
DatasetGroupBy.progress_apply_ufunc = inner_generator(df_function='apply_ufunc')

#end monkey patch

class PFEnergySeriesIntegrator(PFGeneralIntegrator):

    def integrateSingleImage(self,img):
        # for each image: 
        #    get the energy and locate the matching integrator
        #    use that integrator to reduce
        #    return single reduced frame
<<<<<<< HEAD
        
        
        if type(img.energy) != float:
=======
        #print(f'    img.energy is a {type(img.energy)}, len = {len(img.energy)} and is {img.energy}') 
        #print(f'    img.system is a {type(img.system)}, len = {len(img.energy)} and is {img.system}')
        #print(f'    img.system.levels: {img.indexes["system"].names}')
        #print(f'    img.indexes: {img.indexes}')
        #print(f'    type of system value: {type(getattr(img,"system").values)}')
        #print(f'    shape of system value: {getattr(img,"system").values.shape}')
        en = None
        if 'energy' not in img.indexes and type(img.energy) != float:
            try: 
                multiindex_name = None
                for idx in img.indexes:
                    if type(img.indexes[idx]) == pd.core.indexes.multi.MultiIndex:
                        multiindex_name = idx
                        break
                if 'energy' in img.indexes[multiindex_name].names:
                    for i,n in enumerate(img.indexes[multiindex_name].names):
                        if n == 'energy':
                            idx_of_energy = i
                    en = float(getattr(img,multiindex_name).values[idx_of_energy][0])
            except KeyError:
                pass
        if en is not None:
            pass
        elif type(img.energy) == float:
            en = img.energy
        else:
>>>>>>> 6018306c
            try:
                en = img.energy.values[0]
                if len(img.energy.values)>1:
                    warnings.warn(f'Using the first energy value of {img.energy.values}, check that this is correct.',stacklevel=2)
            except IndexError:
                en = float(img.energy)
            except AttributeError:
<<<<<<< HEAD
                try:
                    en = img.energy[0]
                    warnings.warn(f'Using the first energy value of {img.energy}, check that this is correct.',stacklevel=2)
                except IndexError:
                    en = float(img.energy)
                    
        else:
            en = img.energy
=======
                en = img.energy[0]
                warnings.warn(f'Using the first energy value of {img.energy}, check that this is correct.',stacklevel=2)
            
        
>>>>>>> 6018306c
        try:
            self.integrator = self.integrator_stack[en]
        except KeyError:
            self.integrator = self.createIntegrator(en)
        res = super().integrateSingleImage(img)
        try:
            if len(self.dest_q)>0:
                return res.interp(q=self.dest_q)
            else:
                return res
        except (TypeError,AttributeError):
            return res
    def setupIntegrators(self,energies):
        '''
        Sets up the integrator stack as a function of energy.

        The final statement ensures that the integrator for the median of the set is created.  This integrator is used to set
        the output q-binning.

        Details: (copied from a message)

        The fact that energy is changing during reduction means that if not forced to something, the output q bins of the integrator will move as well (since the pixel to q mappings are moving with energy). Because sparse data in q is a nightmare, we pick a given set of q bins corresponding to the median of the energies in the scan. That is a compromise between a few approaches. This line manually creates that integrator with default q binning settings so we can take those bins and tell all the other integrators to use that output q grid.

It would cosmically be better (for things like resolution calculation) to have the q bins actually move, but sparse arrays are computationally hard. Eventually (2-3 years of high performance Python evolution) I think that will be the right way to do it, this is an intermediate.
        '''
        for en in energies:
            self.createIntegrator(en)
        self.createIntegrator(np.median(energies))
    def setupDestQ(self,energies):
        self.dest_q = self.integrator_stack[np.median(energies)].integrate2d(np.zeros_like(self.mask).astype(int), self.npts, 
                                                   unit='arcsinh(q.µm)' if self.use_log_ish_binning else 'q_A^-1',
                                                   method=self.integration_method).radial

    def integrateImageStack_dask(self,img_stack,chunksize=5):
        self.setupIntegrators(img_stack.energy.data)
        self.setupDestQ(img_stack.energy.data)
        indexes = list(img_stack.dims)
        indexes.remove('pix_x')
        indexes.remove('pix_y')

        # idx_name_to_use = 'energy'#indexes[0]
        # idx_val_to_use = img_stack.indexes[idx_name_to_use]
        

        if 'energy' in indexes:
            dim_to_chunk = 'energy'
        else:
            dim_to_chunk = indexes[0]
            #this probably should check which is the longest?  Shortest?  and chunk that.
        print(f'chunking on {dim_to_chunk}')
        
        coord_dict = {}
        shape = tuple([])
        order_list = []
        for idx in indexes:
            order_list.append(idx)
            coord_dict[idx] = img_stack.indexes[idx]
            shape = shape + tuple([len(img_stack.indexes[idx])])
        shape = (360,self.npts) + shape 
        
        
        fake_image_to_process = img_stack.isel(**{dim_to_chunk:0},drop=False)
        #fake_image_to_process.attrs['energy'] = img_stack.energy.isel(**{idx_name_to_use:0})
        demo_integration = self.integrateSingleImage(fake_image_to_process)
        coord_dict.update({'chi':demo_integration.chi,'q':self.dest_q})
        
        desired_order_list = ['chi','q']+order_list
        coord_dict_sorted = {k: coord_dict[k] for k in desired_order_list}
        
        template = xr.DataArray(np.empty(shape),coords=coord_dict_sorted)
   
        
        template = template.chunk({dim_to_chunk:chunksize})
        if 'image_num' in demo_integration.dims:
            template = template.transpose(*[item if item != 'image_num' else dim_to_chunk for item in demo_integration.dims])
         
        integ_fly = img_stack.chunk({dim_to_chunk:chunksize}).map_blocks(self.integrateImageStack_legacy,template=template)#integ_traditional.chunk({'energy':5}))
        return integ_fly 

    def integrateImageStack_legacy(self,img_stack):
        # get just the energies of the image stack
       # if type(img_stack.energy)== np.ndarray:
       
        # get just the energies of the image stack
        #energies = img_stack.energy.to_dataframe()
        
        #energies = energies['energy'].drop_duplicates()
        energies = np.unique(img_stack.energy.data)
        #create an integrator for each energy
        self.setupIntegrators(energies)
        # find the output q for the midpoint and set the final q binning
        if not hasattr(self,'dest_q'):
            try:
                self.setupDestQ(energies)
            except TypeError as e:
                if 'diffSolidAngle() missing 2 required positional arguments: ' in str(e):
                    raise TypeError('Geometry is incorrect, cannot integrate.\n \n - Do your mask dimensions match your image dimensions? \n - Do you have pixel sizes set that are not zero?\n - Is SDD, beamcenter/poni, and tilt set correctly?') from e
                else:
                    raise e
        if self.use_log_ish_binning:
            self.dest_q = np.sinh(self.dest_q)/10000
        # single image reduce each entry in the stack
        # + 
        # restack the reduced data
        data = img_stack
        indexes = list(data.dims)
        indexes.remove('pix_x')
        indexes.remove('pix_y')

        # the following section attempts to shape the array that we have so that it meets the requirements for the xarray GroupBy/map
        # paradigm; specifically, it needs one index that's not pixel x/y.  We either identify if that is the case, or we make it the
        # case.  however, there are probably edge cases not handled here
        
        if len(indexes) == 1:
            if img_stack.__getattr__(indexes[0]).to_pandas().drop_duplicates().shape[0] != img_stack.__getattr__(indexes[0]).shape[0]:
                warnings.warn(f'Axis {indexes[0]} contains duplicate conditions.  This is not supported and may not work.  Try adding additional coords to separate image conditions',stacklevel=2)
            data_int = data.groupby(indexes[0],squeeze=False).progress_apply(self.integrateSingleImage)
        elif len(indexes) == 0:
            data_int = self.integrateSingleImage(data).isel(image_num=0)
        else:
            #some kinda logic to check for existing multiindexes and stack into them appropriately maybe
            data = data.stack({'pyhyper_internal_multiindex':indexes})
            if data.pyhyper_internal_multiindex.to_pandas().drop_duplicates().shape[0] != data.pyhyper_internal_multiindex.shape[0]:
                warnings.warn('Your index set contains duplicate conditions.  This is not supported and may not work.  Try adding additional coords to separate image conditions',stacklevel=2)
        
            data_int = data.groupby('pyhyper_internal_multiindex',squeeze=False).progress_apply(self.integrateSingleImage).unstack('pyhyper_internal_multiindex')
        return data_int
        #return img_stack.groupby('system',squeeze=False).progress_apply(self.integrateSingleImage)
    
    def integrateImageStack(self,img_stack,method=None,chunksize=None):
        '''
        
        '''

        if (self.use_chunked_processing and method is None) or method=='dask':
            func_args = {}
            if chunksize is not None:
                func_args['chunksize'] = chunksize
            return self.integrateImageStack_dask(img_stack,**func_args)
        elif (method is None) or method == 'legacy':
            return self.integrateImageStack_legacy(img_stack)
        else:
            raise NotImplementedError(f'unsupported integration method {method}')



    def createIntegrator(self,en,recreate=False):
        if en not in self.integrator_stack.keys() or recreate:
            self.integrator_stack[en] = azimuthalIntegrator.AzimuthalIntegrator(
            self.dist, self.poni1, self.poni2, self.rot1, self.rot2, self.rot3 ,pixel1=self.pixel1,pixel2=self.pixel2, wavelength = 1.239842e-6/en)
        return self.integrator_stack[en]
    def __init__(self,**kwargs):
        self.integrator_stack = {}
        
        super().__init__(**kwargs)
    def recreateIntegrator(self):
        pass
    
    def __str__(self):
        return f"PyFAI energy-series integrator  SDD = {self.dist} m, poni1 = {self.poni1} m, poni2 = {self.poni2} m, rot1 = {self.rot1} rad, rot2 = {self.rot2} rad"<|MERGE_RESOLUTION|>--- conflicted
+++ resolved
@@ -39,11 +39,7 @@
         #    get the energy and locate the matching integrator
         #    use that integrator to reduce
         #    return single reduced frame
-<<<<<<< HEAD
-        
-        
-        if type(img.energy) != float:
-=======
+
         #print(f'    img.energy is a {type(img.energy)}, len = {len(img.energy)} and is {img.energy}') 
         #print(f'    img.system is a {type(img.system)}, len = {len(img.energy)} and is {img.system}')
         #print(f'    img.system.levels: {img.indexes["system"].names}')
@@ -70,7 +66,6 @@
         elif type(img.energy) == float:
             en = img.energy
         else:
->>>>>>> 6018306c
             try:
                 en = img.energy.values[0]
                 if len(img.energy.values)>1:
@@ -78,7 +73,6 @@
             except IndexError:
                 en = float(img.energy)
             except AttributeError:
-<<<<<<< HEAD
                 try:
                     en = img.energy[0]
                     warnings.warn(f'Using the first energy value of {img.energy}, check that this is correct.',stacklevel=2)
@@ -87,12 +81,7 @@
                     
         else:
             en = img.energy
-=======
-                en = img.energy[0]
-                warnings.warn(f'Using the first energy value of {img.energy}, check that this is correct.',stacklevel=2)
             
-        
->>>>>>> 6018306c
         try:
             self.integrator = self.integrator_stack[en]
         except KeyError:
